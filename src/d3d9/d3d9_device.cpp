#include "d3d9_device.h"

#include "d3d9_annotation.h"
#include "d3d9_common_texture.h"
#include "d3d9_interface.h"
#include "d3d9_swapchain.h"
#include "d3d9_caps.h"
#include "d3d9_util.h"
#include "d3d9_texture.h"
#include "d3d9_buffer.h"
#include "d3d9_vertex_declaration.h"
#include "d3d9_shader.h"
#include "d3d9_query.h"
#include "d3d9_stateblock.h"
#include "d3d9_monitor.h"
#include "d3d9_spec_constants.h"
#include "d3d9_names.h"
#include "d3d9_format_helpers.h"

#include "../dxvk/dxvk_adapter.h"
#include "../dxvk/dxvk_instance.h"

#include "../util/util_bit.h"
#include "../util/util_math.h"

#include "d3d9_initializer.h"

#include <algorithm>
#include <cfloat>
#ifdef MSC_VER
#pragma fenv_access (on)
#endif

namespace dxvk {

  D3D9DeviceEx::D3D9DeviceEx(
          D3D9InterfaceEx*       pParent,
          D3D9Adapter*           pAdapter,
          D3DDEVTYPE             DeviceType,
          HWND                   hFocusWindow,
          DWORD                  BehaviorFlags,
          Rc<DxvkDevice>         dxvkDevice)
    : m_parent             ( pParent )
    , m_deviceType         ( DeviceType )
    , m_window             ( hFocusWindow )
    , m_behaviorFlags      ( BehaviorFlags )
    , m_adapter            ( pAdapter )
    , m_dxvkDevice         ( dxvkDevice )
    , m_memoryAllocator    ( )
    , m_shaderAllocator    ( )
    , m_shaderModules      ( new D3D9ShaderModuleSet )
    , m_stagingBuffer      ( dxvkDevice, StagingBufferSize )
    , m_stagingBufferFence ( new sync::Fence() )
    , m_d3d9Options        ( dxvkDevice, pParent->GetInstance()->config() )
    , m_multithread        ( BehaviorFlags & D3DCREATE_MULTITHREADED )
    , m_isSWVP             ( (BehaviorFlags & D3DCREATE_SOFTWARE_VERTEXPROCESSING) ? true : false )
    , m_isD3D8Compatible   ( pParent->IsD3D8Compatible() )
    , m_csThread           ( dxvkDevice, dxvkDevice->createContext() )
    , m_csChunk            ( AllocCsChunk() )
    , m_submissionFence    ( new sync::Fence() )
    , m_flushTracker       ( GetMaxFlushType() )
    , m_d3d9Interop        ( this )
    , m_d3d9On12           ( this )
    , m_d3d8Bridge         ( this ) {
    // If we can SWVP, then we use an extended constant set
    // as SWVP has many more slots available than HWVP.
    bool canSWVP = CanSWVP();
    DetermineConstantLayouts(canSWVP);

    if (canSWVP)
      Logger::info("D3D9DeviceEx: Using extended constant set for software vertex processing.");

    if (m_dxvkDevice->debugFlags().test(DxvkDebugFlag::Markers))
      m_annotation = new D3D9UserDefinedAnnotation(this);

    m_initializer      = new D3D9Initializer(this);
    m_converter        = new D3D9FormatHelper(m_dxvkDevice);

    EmitCs([
      cDevice = m_dxvkDevice
    ] (DxvkContext* ctx) {
      ctx->beginRecording(cDevice->createCommandList());

      // Disable logic op once and for all.
      DxvkLogicOpState loState = { };
      ctx->setLogicOpState(loState);
    });

    SynchronizeCsThread(DxvkCsThread::SynchronizeAll);

    if (!(BehaviorFlags & D3DCREATE_FPU_PRESERVE))
      SetupFPU();

    m_dxsoOptions = DxsoOptions(this, m_d3d9Options);

    // Check if VK_EXT_robustness2 is supported, so we can optimize the number of constants we need to copy.
    // Also check the required alignments.
    const bool supportsRobustness2 = m_dxvkDevice->features().extRobustness2.robustBufferAccess2;
    bool useRobustConstantAccess = supportsRobustness2;
    D3D9ConstantSets& vsConstSet = m_consts[DxsoProgramType::VertexShader];
    D3D9ConstantSets& psConstSet = m_consts[DxsoProgramType::PixelShader];
    if (useRobustConstantAccess) {
      m_robustSSBOAlignment = m_dxvkDevice->properties().extRobustness2.robustStorageBufferAccessSizeAlignment;
      m_robustUBOAlignment  = m_dxvkDevice->properties().extRobustness2.robustUniformBufferAccessSizeAlignment;
      if (canSWVP) {
        const uint32_t floatBufferAlignment = m_dxsoOptions.vertexFloatConstantBufferAsSSBO ? m_robustSSBOAlignment : m_robustUBOAlignment;

        useRobustConstantAccess &= vsConstSet.layout.floatSize() % floatBufferAlignment == 0;
        useRobustConstantAccess &= vsConstSet.layout.intSize() % m_robustUBOAlignment == 0;
        useRobustConstantAccess &= vsConstSet.layout.bitmaskSize() % m_robustUBOAlignment == 0;
      } else {
        useRobustConstantAccess &= vsConstSet.layout.totalSize() % m_robustUBOAlignment == 0;
      }
      useRobustConstantAccess &= psConstSet.layout.totalSize() % m_robustUBOAlignment == 0;
    }

    if (!useRobustConstantAccess) {
      // Disable optimized constant copies, we always have to copy all constants.
      vsConstSet.maxChangedConstF = vsConstSet.layout.floatCount;
      vsConstSet.maxChangedConstI = vsConstSet.layout.intCount;
      vsConstSet.maxChangedConstB = vsConstSet.layout.boolCount;
      psConstSet.maxChangedConstF = psConstSet.layout.floatCount;

      if (supportsRobustness2) {
        Logger::warn("Disabling robust constant buffer access because of alignment.");
      }
    }

    // Check for VK_EXT_graphics_pipeline_libraries
    m_usingGraphicsPipelines = dxvkDevice->features().extGraphicsPipelineLibrary.graphicsPipelineLibrary;

    // Check for VK_EXT_depth_bias_control and set up initial state
    m_depthBiasRepresentation = { VK_DEPTH_BIAS_REPRESENTATION_LEAST_REPRESENTABLE_VALUE_FORMAT_EXT, false };
    if (dxvkDevice->features().extDepthBiasControl.depthBiasControl) {
      if (dxvkDevice->features().extDepthBiasControl.depthBiasExact)
        m_depthBiasRepresentation.depthBiasExact = true;

      if (dxvkDevice->features().extDepthBiasControl.floatRepresentation) {
        m_depthBiasRepresentation.depthBiasRepresentation = VK_DEPTH_BIAS_REPRESENTATION_FLOAT_EXT;
        m_depthBiasScale = 1.0f;
      }
      else if (dxvkDevice->features().extDepthBiasControl.leastRepresentableValueForceUnormRepresentation)
        m_depthBiasRepresentation.depthBiasRepresentation = VK_DEPTH_BIAS_REPRESENTATION_LEAST_REPRESENTABLE_VALUE_FORCE_UNORM_EXT;
    }

    EmitCs([
      cRepresentation = m_depthBiasRepresentation
    ] (DxvkContext* ctx) {
      ctx->setDepthBiasRepresentation(cRepresentation);
    });

    CreateConstantBuffers();

    m_availableMemory = DetermineInitialTextureMemory();

    m_hazardLayout = dxvkDevice->features().extAttachmentFeedbackLoopLayout.attachmentFeedbackLoopLayout
      ? VK_IMAGE_LAYOUT_ATTACHMENT_FEEDBACK_LOOP_OPTIMAL_EXT
      : VK_IMAGE_LAYOUT_GENERAL;

    // Initially set all the dirty flags so we
    // always end up giving the backend *something* to work with.
    m_flags.set(D3D9DeviceFlag::DirtyFramebuffer);
    m_flags.set(D3D9DeviceFlag::DirtyClipPlanes);
    m_flags.set(D3D9DeviceFlag::DirtyDepthStencilState);
    m_flags.set(D3D9DeviceFlag::DirtyBlendState);
    m_flags.set(D3D9DeviceFlag::DirtyRasterizerState);
    m_flags.set(D3D9DeviceFlag::DirtyDepthBias);
    m_flags.set(D3D9DeviceFlag::DirtyAlphaTestState);
    m_flags.set(D3D9DeviceFlag::DirtyInputLayout);
    m_flags.set(D3D9DeviceFlag::DirtyViewportScissor);
    m_flags.set(D3D9DeviceFlag::DirtyMultiSampleState);

    m_flags.set(D3D9DeviceFlag::DirtyFogState);
    m_flags.set(D3D9DeviceFlag::DirtyFogColor);
    m_flags.set(D3D9DeviceFlag::DirtyFogDensity);
    m_flags.set(D3D9DeviceFlag::DirtyFogScale);
    m_flags.set(D3D9DeviceFlag::DirtyFogEnd);

    m_flags.set(D3D9DeviceFlag::DirtyFFVertexData);
    m_flags.set(D3D9DeviceFlag::DirtyFFVertexBlend);
    m_flags.set(D3D9DeviceFlag::DirtyFFVertexShader);
    m_flags.set(D3D9DeviceFlag::DirtyFFPixelShader);
    m_flags.set(D3D9DeviceFlag::DirtyFFViewport);
    m_flags.set(D3D9DeviceFlag::DirtyFFPixelData);
    m_flags.set(D3D9DeviceFlag::DirtyProgVertexShader);
    m_flags.set(D3D9DeviceFlag::DirtySharedPixelShaderData);
    m_flags.set(D3D9DeviceFlag::DirtyDepthBounds);
    m_flags.set(D3D9DeviceFlag::DirtyPointScale);

    m_flags.set(D3D9DeviceFlag::DirtySpecializationEntries);

    // Bitfields can't be initialized in header.
    m_activeRTsWhichAreTextures = 0;
    m_alphaSwizzleRTs = 0;
    m_lastHazardsRT = 0;
  }


  D3D9DeviceEx::~D3D9DeviceEx() {
    // Avoids hanging when in this state, see comment
    // in DxvkDevice::~DxvkDevice.
    if (this_thread::isInModuleDetachment())
      return;

    Flush();
    SynchronizeCsThread(DxvkCsThread::SynchronizeAll);

    if (m_annotation)
      delete m_annotation;

    delete m_initializer;
    delete m_converter;

    m_dxvkDevice->waitForIdle(); // Sync Device
  }


  HRESULT STDMETHODCALLTYPE D3D9DeviceEx::QueryInterface(REFIID riid, void** ppvObject) {
    if (ppvObject == nullptr)
      return E_POINTER;

    *ppvObject = nullptr;

    bool extended = m_parent->IsExtended()
                 && riid == __uuidof(IDirect3DDevice9Ex);

    if (riid == __uuidof(IUnknown)
     || riid == __uuidof(IDirect3DDevice9)
     || extended) {
      *ppvObject = ref(this);
      return S_OK;
    }

    if (riid == __uuidof(IDxvkD3D8Bridge)) {
      *ppvObject = ref(&m_d3d8Bridge);
      return S_OK;
    }

    if (riid == __uuidof(ID3D9VkInteropDevice)) {
      *ppvObject = ref(&m_d3d9Interop);
      return S_OK;
    }

    if (riid == __uuidof(IDirect3DDevice9On12)) {
      *ppvObject = ref(&m_d3d9On12);
      return S_OK;
    }

    // We want to ignore this if the extended device is queried and we weren't made extended.
    if (riid == __uuidof(IDirect3DDevice9Ex))
      return E_NOINTERFACE;

    if (logQueryInterfaceError(__uuidof(IDirect3DDevice9), riid)) {
      Logger::warn("D3D9DeviceEx::QueryInterface: Unknown interface query");
      Logger::warn(str::format(riid));
    }

    return E_NOINTERFACE;
  }


  HRESULT STDMETHODCALLTYPE D3D9DeviceEx::TestCooperativeLevel() {
    D3D9DeviceLock lock = LockDevice();

    // Equivelant of D3D11/DXGI present tests. We can always present.
    if (likely(m_deviceLostState == D3D9DeviceLostState::Ok)) {
      return D3D_OK;
    } else if (m_deviceLostState == D3D9DeviceLostState::NotReset) {
      return D3DERR_DEVICENOTRESET;
    } else {
      return D3DERR_DEVICELOST;
    }
  }


  UINT    STDMETHODCALLTYPE D3D9DeviceEx::GetAvailableTextureMem() {
    // This is not meant to be accurate.
    // The values are also wildly incorrect in d3d9... But some games rely
    // on this inaccurate value...

    // Clamp to megabyte range, as per spec.
    constexpr UINT range = 0xfff00000;

    // Can't have negative memory!
    int64_t memory = std::max<int64_t>(m_availableMemory.load(), 0);

    return UINT(memory) & range;
  }


  HRESULT STDMETHODCALLTYPE D3D9DeviceEx::EvictManagedResources() {
    return D3D_OK;
  }


  HRESULT STDMETHODCALLTYPE D3D9DeviceEx::GetDirect3D(IDirect3D9** ppD3D9) {
    if (ppD3D9 == nullptr)
      return D3DERR_INVALIDCALL;

    *ppD3D9 = m_parent.ref();
    return D3D_OK;
  }


  HRESULT STDMETHODCALLTYPE D3D9DeviceEx::GetDeviceCaps(D3DCAPS9* pCaps) {
    if (pCaps == nullptr)
      return D3DERR_INVALIDCALL;

    m_adapter->GetDeviceCaps(m_deviceType, pCaps);

    // When in SWVP mode, 256 matrices can be used for indexed vertex blending
    pCaps->MaxVertexBlendMatrixIndex = m_isSWVP ? 255 : 8;

    return D3D_OK;
  }


  HRESULT STDMETHODCALLTYPE D3D9DeviceEx::GetDisplayMode(UINT iSwapChain, D3DDISPLAYMODE* pMode) {
    if (unlikely(iSwapChain != 0))
      return D3DERR_INVALIDCALL;

    return m_implicitSwapchain->GetDisplayMode(pMode);
  }


  HRESULT STDMETHODCALLTYPE D3D9DeviceEx::GetCreationParameters(D3DDEVICE_CREATION_PARAMETERS *pParameters) {
    if (pParameters == nullptr)
      return D3DERR_INVALIDCALL;

    pParameters->AdapterOrdinal = m_adapter->GetOrdinal();
    pParameters->BehaviorFlags  = m_behaviorFlags;
    pParameters->DeviceType     = m_deviceType;
    pParameters->hFocusWindow   = m_window;

    return D3D_OK;
  }


  HRESULT STDMETHODCALLTYPE D3D9DeviceEx::SetCursorProperties(
          UINT               XHotSpot,
          UINT               YHotSpot,
          IDirect3DSurface9* pCursorBitmap) {
    D3D9DeviceLock lock = LockDevice();

    if (unlikely(pCursorBitmap == nullptr))
      return D3DERR_INVALIDCALL;

    auto* cursorTex = GetCommonTexture(pCursorBitmap);
    if (unlikely(cursorTex->Desc()->Format != D3D9Format::A8R8G8B8))
      return D3DERR_INVALIDCALL;

    uint32_t inputWidth  = cursorTex->Desc()->Width;
    uint32_t inputHeight = cursorTex->Desc()->Height;

    // Check if surface dimensions are powers of two.
    if ((inputWidth  && (inputWidth  & (inputWidth  - 1)))
     || (inputHeight && (inputHeight & (inputHeight - 1))))
      return D3DERR_INVALIDCALL;

    // It makes no sense to have a hotspot outside of the bitmap.
    if ((inputWidth  && (XHotSpot > inputWidth  - 1))
     || (inputHeight && (YHotSpot > inputHeight - 1)))
      return D3DERR_INVALIDCALL;

    D3DPRESENT_PARAMETERS params;
    m_implicitSwapchain->GetPresentParameters(&params);

    if (inputWidth  > params.BackBufferWidth
     || inputHeight > params.BackBufferHeight)
      return D3DERR_INVALIDCALL;

    // Always use a hardware cursor when windowed.
    bool hwCursor  = params.Windowed;

    // Always use a hardware cursor w/h <= 32 px
    hwCursor |= inputWidth  <= HardwareCursorWidth
             || inputHeight <= HardwareCursorHeight;

    D3DLOCKED_BOX lockedBox;
    HRESULT hr = LockImage(cursorTex, 0, 0, &lockedBox, nullptr, D3DLOCK_READONLY);
    if (FAILED(hr))
      return hr;

    const uint8_t* data  = reinterpret_cast<const uint8_t*>(lockedBox.pBits);

    if (hwCursor) {
      // Windows works with a stride of 128, lets respect that.
      // Copy data to the bitmap...
      CursorBitmap bitmap = { 0 };
      size_t copyPitch = std::min<size_t>(
        HardwareCursorPitch,
        inputWidth * inputHeight * HardwareCursorFormatSize);

      for (uint32_t h = 0; h < HardwareCursorHeight; h++)
        std::memcpy(&bitmap[h * HardwareCursorPitch], &data[h * lockedBox.RowPitch], copyPitch);

      UnlockImage(cursorTex, 0, 0);

      // Set this as our cursor.
      return m_cursor.SetHardwareCursor(XHotSpot, YHotSpot, bitmap);
    } else {
      size_t copyPitch = inputWidth * HardwareCursorFormatSize;
      std::vector<uint8_t> bitmap(inputHeight * copyPitch, 0);

      for (uint32_t h = 0; h < inputHeight; h++)
        std::memcpy(&bitmap[h * copyPitch], &data[h * lockedBox.RowPitch], copyPitch);

      UnlockImage(cursorTex, 0, 0);

      m_implicitSwapchain->SetCursorTexture(inputWidth, inputHeight, &bitmap[0]);

      return m_cursor.SetSoftwareCursor(inputWidth, inputHeight, XHotSpot, YHotSpot);
    }

    return D3D_OK;
  }


  void    STDMETHODCALLTYPE D3D9DeviceEx::SetCursorPosition(int X, int Y, DWORD Flags) {
    D3D9DeviceLock lock = LockDevice();

    // I was not able to find an instance
    // where the cursor update was not immediate.

    // Fullscreen + Windowed seem to have the same
    // behaviour here.

    // Hence we ignore the flag D3DCURSOR_IMMEDIATE_UPDATE.

    m_cursor.UpdateCursor(X, Y);
  }


  BOOL    STDMETHODCALLTYPE D3D9DeviceEx::ShowCursor(BOOL bShow) {
    D3D9DeviceLock lock = LockDevice();

    return m_cursor.ShowCursor(bShow);
  }


  HRESULT STDMETHODCALLTYPE D3D9DeviceEx::CreateAdditionalSwapChain(
          D3DPRESENT_PARAMETERS* pPresentationParameters,
          IDirect3DSwapChain9**  ppSwapChain) {
    return CreateAdditionalSwapChainEx(pPresentationParameters, nullptr, ppSwapChain);
  }


  HRESULT STDMETHODCALLTYPE D3D9DeviceEx::GetSwapChain(UINT iSwapChain, IDirect3DSwapChain9** pSwapChain) {
    D3D9DeviceLock lock = LockDevice();

    InitReturnPtr(pSwapChain);

    if (unlikely(pSwapChain == nullptr))
      return D3DERR_INVALIDCALL;

    // This only returns the implicit swapchain...

    if (unlikely(iSwapChain != 0))
      return D3DERR_INVALIDCALL;

    *pSwapChain = static_cast<IDirect3DSwapChain9*>(m_implicitSwapchain.ref());

    return D3D_OK;
  }


  UINT    STDMETHODCALLTYPE D3D9DeviceEx::GetNumberOfSwapChains() {
    // This only counts the implicit swapchain...

    return 1;
  }


  HRESULT STDMETHODCALLTYPE D3D9DeviceEx::Reset(D3DPRESENT_PARAMETERS* pPresentationParameters) {
    D3D9DeviceLock lock = LockDevice();

    Logger::info("Device reset");
    m_deviceLostState = D3D9DeviceLostState::Ok;

    HRESULT hr;
    // Black Desert creates a D3DDEVTYPE_NULLREF device and
    // expects reset to work despite passing invalid parameters.
    if (likely(m_deviceType != D3DDEVTYPE_NULLREF)) {
      hr = m_parent->ValidatePresentationParameters(pPresentationParameters);

      if (unlikely(FAILED(hr)))
        return hr;
    }

    if (!IsExtended()) {
      // The internal references are always cleared, regardless of whether the Reset call succeeds.
      ResetState(pPresentationParameters);
      m_implicitSwapchain->DestroyBackBuffers();
      m_autoDepthStencil = nullptr;
    } else {
      // Extended devices only reset the bound render targets
      for (uint32_t i = 0; i < caps::MaxSimultaneousRenderTargets; i++) {
        SetRenderTargetInternal(i, nullptr);
      }
      SetDepthStencilSurface(nullptr);
    }

    m_flags.clr(D3D9DeviceFlag::InScene);
    m_cursor.ResetCursor();

    /*
      * Before calling the IDirect3DDevice9::Reset method for a device,
      * an application should release any explicit render targets,
      * depth stencil surfaces, additional swap chains, state blocks,
      * and D3DPOOL_DEFAULT resources associated with the device.
      *
      * We have to check after ResetState clears the references held by SetTexture, etc.
      * This matches what Windows D3D9 does.
    */
    if (unlikely(m_losableResourceCounter.load() != 0 && !IsExtended() && m_d3d9Options.countLosableResources)) {
      Logger::warn(str::format("Device reset failed because device still has alive losable resources: Device not reset. Remaining resources: ", m_losableResourceCounter.load()));
      m_deviceLostState = D3D9DeviceLostState::NotReset;
      // D3D8 returns D3DERR_DEVICELOST here, whereas D3D9 returns D3DERR_INVALIDCALL.
      return m_isD3D8Compatible ? D3DERR_DEVICELOST : D3DERR_INVALIDCALL;
    }

    hr = ResetSwapChain(pPresentationParameters, nullptr);
    if (unlikely(FAILED(hr))) {
      if (!IsExtended()) {
        Logger::warn("Device reset failed: Device not reset");
        m_deviceLostState = D3D9DeviceLostState::NotReset;
      }
      return hr;
    }

    // Unbind all buffers that were still bound to the backend to avoid leaks.
    EmitCs([](DxvkContext* ctx) {
      ctx->bindIndexBuffer(DxvkBufferSlice(), VK_INDEX_TYPE_UINT32);
      for (uint32_t i = 0; i < caps::MaxStreams; i++) {
        ctx->bindVertexBuffer(i, DxvkBufferSlice(), 0);
      }
    });

    Flush();
    SynchronizeCsThread(DxvkCsThread::SynchronizeAll);

    if (m_d3d9Options.deferSurfaceCreation)
      m_resetCtr++;

    return D3D_OK;
  }


  HRESULT STDMETHODCALLTYPE D3D9DeviceEx::Present(
    const RECT*    pSourceRect,
    const RECT*    pDestRect,
          HWND     hDestWindowOverride,
    const RGNDATA* pDirtyRegion) {
    return PresentEx(
      pSourceRect,
      pDestRect,
      hDestWindowOverride,
      pDirtyRegion,
      0);
  }


  HRESULT STDMETHODCALLTYPE D3D9DeviceEx::GetBackBuffer(
          UINT                iSwapChain,
          UINT                iBackBuffer,
          D3DBACKBUFFER_TYPE  Type,
          IDirect3DSurface9** ppBackBuffer) {
    InitReturnPtr(ppBackBuffer);

    if (unlikely(iSwapChain != 0))
      return D3DERR_INVALIDCALL;

    return m_implicitSwapchain->GetBackBuffer(iBackBuffer, Type, ppBackBuffer);
  }


  HRESULT STDMETHODCALLTYPE D3D9DeviceEx::GetRasterStatus(UINT iSwapChain, D3DRASTER_STATUS* pRasterStatus) {
    if (unlikely(iSwapChain != 0))
      return D3DERR_INVALIDCALL;

    return m_implicitSwapchain->GetRasterStatus(pRasterStatus);
  }


  HRESULT STDMETHODCALLTYPE D3D9DeviceEx::SetDialogBoxMode(BOOL bEnableDialogs) {
    return m_implicitSwapchain->SetDialogBoxMode(bEnableDialogs);
  }


  void    STDMETHODCALLTYPE D3D9DeviceEx::SetGammaRamp(
          UINT          iSwapChain,
          DWORD         Flags,
    const D3DGAMMARAMP* pRamp) {
    if (unlikely(iSwapChain != 0))
      return;

    m_implicitSwapchain->SetGammaRamp(Flags, pRamp);
  }


  void    STDMETHODCALLTYPE D3D9DeviceEx::GetGammaRamp(UINT iSwapChain, D3DGAMMARAMP* pRamp) {
    if (unlikely(iSwapChain != 0))
      return;

    m_implicitSwapchain->GetGammaRamp(pRamp);
  }


  HRESULT STDMETHODCALLTYPE D3D9DeviceEx::CreateTexture(
          UINT                Width,
          UINT                Height,
          UINT                Levels,
          DWORD               Usage,
          D3DFORMAT           Format,
          D3DPOOL             Pool,
          IDirect3DTexture9** ppTexture,
          HANDLE*             pSharedHandle) {
    InitReturnPtr(ppTexture);

    if (unlikely(ppTexture == nullptr))
      return D3DERR_INVALIDCALL;

    D3D9_COMMON_TEXTURE_DESC desc;
    desc.Width              = Width;
    desc.Height             = Height;
    desc.Depth              = 1;
    desc.ArraySize          = 1;
    desc.MipLevels          = Levels;
    desc.Usage              = Usage;
    desc.Format             = EnumerateFormat(Format);
    desc.Pool               = Pool;
    desc.Discard            = FALSE;
    desc.MultiSample        = D3DMULTISAMPLE_NONE;
    desc.MultisampleQuality = 0;
    desc.IsBackBuffer       = FALSE;
    desc.IsAttachmentOnly   = FALSE;
    // Docs:
    // Textures placed in the D3DPOOL_DEFAULT pool cannot be locked
    // unless they are dynamic textures or they are private, FOURCC, driver formats.
    desc.IsLockable         = Pool != D3DPOOL_DEFAULT
                            || (Usage & D3DUSAGE_DYNAMIC)
                            || IsVendorFormat(EnumerateFormat(Format));

    if (FAILED(D3D9CommonTexture::NormalizeTextureProperties(this, D3DRTYPE_TEXTURE, &desc)))
      return D3DERR_INVALIDCALL;

    try {
      void* initialData = nullptr;

      // On Windows Vista (so most likely D3D9Ex), pSharedHandle can be used to pass initial data for a texture,
      // but only for a very specific type of texture.
      if (Pool == D3DPOOL_SYSTEMMEM && Levels == 1 && pSharedHandle != nullptr) {
        initialData = *(reinterpret_cast<void**>(pSharedHandle));
        pSharedHandle = nullptr;
      }

      // Shared textures have to be in POOL_DEFAULT
      if (pSharedHandle != nullptr && Pool != D3DPOOL_DEFAULT)
        return D3DERR_INVALIDCALL;

      const Com<D3D9Texture2D> texture = new D3D9Texture2D(this, &desc, IsExtended(), pSharedHandle);

      m_initializer->InitTexture(texture->GetCommonTexture(), initialData);
      *ppTexture = texture.ref();

      if (desc.Pool == D3DPOOL_DEFAULT)
        m_losableResourceCounter++;

      return D3D_OK;
    }
    catch (const DxvkError& e) {
      Logger::err(e.message());
      return D3DERR_OUTOFVIDEOMEMORY;
    }
  }


  HRESULT STDMETHODCALLTYPE D3D9DeviceEx::CreateVolumeTexture(
          UINT                      Width,
          UINT                      Height,
          UINT                      Depth,
          UINT                      Levels,
          DWORD                     Usage,
          D3DFORMAT                 Format,
          D3DPOOL                   Pool,
          IDirect3DVolumeTexture9** ppVolumeTexture,
          HANDLE*                   pSharedHandle) {
    InitReturnPtr(ppVolumeTexture);

    if (unlikely(ppVolumeTexture == nullptr))
      return D3DERR_INVALIDCALL;

    if (pSharedHandle)
        Logger::err("CreateVolumeTexture: Shared volume textures not supported");

    D3D9_COMMON_TEXTURE_DESC desc;
    desc.Width              = Width;
    desc.Height             = Height;
    desc.Depth              = Depth;
    desc.ArraySize          = 1;
    desc.MipLevels          = Levels;
    desc.Usage              = Usage;
    desc.Format             = EnumerateFormat(Format);
    desc.Pool               = Pool;
    desc.Discard            = FALSE;
    desc.MultiSample        = D3DMULTISAMPLE_NONE;
    desc.MultisampleQuality = 0;
    desc.IsBackBuffer       = FALSE;
    desc.IsAttachmentOnly   = FALSE;
    // Docs:
    // Textures placed in the D3DPOOL_DEFAULT pool cannot be locked
    // unless they are dynamic textures. Volume textures do not
    // exempt private, FOURCC, driver formats from these checks.
    desc.IsLockable         = Pool != D3DPOOL_DEFAULT
                            || (Usage & D3DUSAGE_DYNAMIC);

    if (FAILED(D3D9CommonTexture::NormalizeTextureProperties(this, D3DRTYPE_VOLUMETEXTURE, &desc)))
      return D3DERR_INVALIDCALL;

    try {
      const Com<D3D9Texture3D> texture = new D3D9Texture3D(this, &desc, IsExtended());
      m_initializer->InitTexture(texture->GetCommonTexture());
      *ppVolumeTexture = texture.ref();

      // The device cannot be reset if there's any remaining default resources
      if (desc.Pool == D3DPOOL_DEFAULT)
        m_losableResourceCounter++;

      return D3D_OK;
    }
    catch (const DxvkError& e) {
      Logger::err(e.message());
      return D3DERR_OUTOFVIDEOMEMORY;
    }
  }


  HRESULT STDMETHODCALLTYPE D3D9DeviceEx::CreateCubeTexture(
          UINT                    EdgeLength,
          UINT                    Levels,
          DWORD                   Usage,
          D3DFORMAT               Format,
          D3DPOOL                 Pool,
          IDirect3DCubeTexture9** ppCubeTexture,
          HANDLE*                 pSharedHandle) {
    InitReturnPtr(ppCubeTexture);

    if (unlikely(ppCubeTexture == nullptr))
      return D3DERR_INVALIDCALL;

    if (pSharedHandle)
        Logger::err("CreateCubeTexture: Shared cube textures not supported");

    D3D9_COMMON_TEXTURE_DESC desc;
    desc.Width              = EdgeLength;
    desc.Height             = EdgeLength;
    desc.Depth              = 1;
    desc.ArraySize          = 6; // A cube has 6 faces, wowwie!
    desc.MipLevels          = Levels;
    desc.Usage              = Usage;
    desc.Format             = EnumerateFormat(Format);
    desc.Pool               = Pool;
    desc.Discard            = FALSE;
    desc.MultiSample        = D3DMULTISAMPLE_NONE;
    desc.MultisampleQuality = 0;
    desc.IsBackBuffer       = FALSE;
    desc.IsAttachmentOnly   = FALSE;
    // Docs:
    // Textures placed in the D3DPOOL_DEFAULT pool cannot be locked
    // unless they are dynamic textures or they are private, FOURCC, driver formats.
    desc.IsLockable         = Pool != D3DPOOL_DEFAULT
                            || (Usage & D3DUSAGE_DYNAMIC)
                            || IsVendorFormat(EnumerateFormat(Format));

    if (FAILED(D3D9CommonTexture::NormalizeTextureProperties(this, D3DRTYPE_CUBETEXTURE, &desc)))
      return D3DERR_INVALIDCALL;

    try {
      const Com<D3D9TextureCube> texture = new D3D9TextureCube(this, &desc, IsExtended());
      m_initializer->InitTexture(texture->GetCommonTexture());
      *ppCubeTexture = texture.ref();

      // The device cannot be reset if there's any remaining default resources
      if (desc.Pool == D3DPOOL_DEFAULT)
        m_losableResourceCounter++;

      return D3D_OK;
    }
    catch (const DxvkError& e) {
      Logger::err(e.message());
      return D3DERR_OUTOFVIDEOMEMORY;
    }
  }


  HRESULT STDMETHODCALLTYPE D3D9DeviceEx::CreateVertexBuffer(
          UINT                     Length,
          DWORD                    Usage,
          DWORD                    FVF,
          D3DPOOL                  Pool,
          IDirect3DVertexBuffer9** ppVertexBuffer,
          HANDLE*                  pSharedHandle) {
    InitReturnPtr(ppVertexBuffer);

    if (unlikely(ppVertexBuffer == nullptr))
      return D3DERR_INVALIDCALL;

    if (pSharedHandle)
        Logger::err("CreateVertexBuffer: Shared vertex buffers not supported");

    D3D9_BUFFER_DESC desc;
    desc.Format = D3D9Format::VERTEXDATA;
    desc.FVF    = FVF;
    desc.Pool   = Pool;
    desc.Size   = Length;
    desc.Type   = D3DRTYPE_VERTEXBUFFER;
    desc.Usage  = Usage;

    if (FAILED(D3D9CommonBuffer::ValidateBufferProperties(&desc)))
      return D3DERR_INVALIDCALL;

    try {
      const Com<D3D9VertexBuffer> buffer = new D3D9VertexBuffer(this, &desc, IsExtended());
      m_initializer->InitBuffer(buffer->GetCommonBuffer());
      *ppVertexBuffer = buffer.ref();

      // The device cannot be reset if there's any remaining default resources
      if (desc.Pool == D3DPOOL_DEFAULT)
        m_losableResourceCounter++;

      return D3D_OK;
    }
    catch (const DxvkError & e) {
      Logger::err(e.message());
      return D3DERR_INVALIDCALL;
    }
  }


  HRESULT STDMETHODCALLTYPE D3D9DeviceEx::CreateIndexBuffer(
          UINT                    Length,
          DWORD                   Usage,
          D3DFORMAT               Format,
          D3DPOOL                 Pool,
          IDirect3DIndexBuffer9** ppIndexBuffer,
          HANDLE*                 pSharedHandle) {
    InitReturnPtr(ppIndexBuffer);

    if (unlikely(ppIndexBuffer == nullptr))
      return D3DERR_INVALIDCALL;

    if (pSharedHandle)
        Logger::err("CreateIndexBuffer: Shared index buffers not supported");

    D3D9_BUFFER_DESC desc;
    desc.Format = EnumerateFormat(Format);
    desc.Pool   = Pool;
    desc.Size   = Length;
    desc.Type   = D3DRTYPE_INDEXBUFFER;
    desc.Usage  = Usage;

    if (FAILED(D3D9CommonBuffer::ValidateBufferProperties(&desc)))
      return D3DERR_INVALIDCALL;

    try {
      const Com<D3D9IndexBuffer> buffer = new D3D9IndexBuffer(this, &desc, IsExtended());
      m_initializer->InitBuffer(buffer->GetCommonBuffer());
      *ppIndexBuffer = buffer.ref();

      // The device cannot be reset if there's any remaining default resources
      if (desc.Pool == D3DPOOL_DEFAULT)
        m_losableResourceCounter++;

      return D3D_OK;
    }
    catch (const DxvkError & e) {
      Logger::err(e.message());
      return D3DERR_INVALIDCALL;
    }
  }


  HRESULT STDMETHODCALLTYPE D3D9DeviceEx::CreateRenderTarget(
          UINT                Width,
          UINT                Height,
          D3DFORMAT           Format,
          D3DMULTISAMPLE_TYPE MultiSample,
          DWORD               MultisampleQuality,
          BOOL                Lockable,
          IDirect3DSurface9** ppSurface,
          HANDLE*             pSharedHandle) {
    return CreateRenderTargetEx(
      Width,
      Height,
      Format,
      MultiSample,
      MultisampleQuality,
      Lockable,
      ppSurface,
      pSharedHandle,
      0);
  }


  HRESULT STDMETHODCALLTYPE D3D9DeviceEx::CreateDepthStencilSurface(
          UINT                Width,
          UINT                Height,
          D3DFORMAT           Format,
          D3DMULTISAMPLE_TYPE MultiSample,
          DWORD               MultisampleQuality,
          BOOL                Discard,
          IDirect3DSurface9** ppSurface,
          HANDLE*             pSharedHandle) {
    return CreateDepthStencilSurfaceEx(
      Width,
      Height,
      Format,
      MultiSample,
      MultisampleQuality,
      Discard,
      ppSurface,
      pSharedHandle,
      0);
  }


  HRESULT STDMETHODCALLTYPE D3D9DeviceEx::UpdateSurface(
          IDirect3DSurface9* pSourceSurface,
    const RECT*              pSourceRect,
          IDirect3DSurface9* pDestinationSurface,
    const POINT*             pDestPoint) {
    D3D9DeviceLock lock = LockDevice();

    D3D9Surface* src = static_cast<D3D9Surface*>(pSourceSurface);
    D3D9Surface* dst = static_cast<D3D9Surface*>(pDestinationSurface);

    if (unlikely(src == nullptr || dst == nullptr))
      return D3DERR_INVALIDCALL;

    D3D9CommonTexture* srcTextureInfo = src->GetCommonTexture();
    D3D9CommonTexture* dstTextureInfo = dst->GetCommonTexture();

    if (unlikely(srcTextureInfo->Desc()->Pool != D3DPOOL_SYSTEMMEM || dstTextureInfo->Desc()->Pool != D3DPOOL_DEFAULT))
      return D3DERR_INVALIDCALL;

    if (unlikely(srcTextureInfo->Desc()->Format != dstTextureInfo->Desc()->Format))
      return D3DERR_INVALIDCALL;

    if (unlikely(srcTextureInfo->Desc()->MultiSample != D3DMULTISAMPLE_NONE))
      return D3DERR_INVALIDCALL;

    if (unlikely(dstTextureInfo->Desc()->MultiSample != D3DMULTISAMPLE_NONE))
      return D3DERR_INVALIDCALL;

    const DxvkFormatInfo* formatInfo = lookupFormatInfo(dstTextureInfo->GetFormatMapping().FormatColor);

    VkOffset3D srcOffset = { 0u, 0u, 0u };
    VkOffset3D dstOffset = { 0u, 0u, 0u };
    VkExtent3D texLevelExtent = srcTextureInfo->GetExtentMip(src->GetSubresource());
    VkExtent3D extent = texLevelExtent;

    if (pSourceRect != nullptr) {
      srcOffset = { pSourceRect->left,
                    pSourceRect->top,
                    0u };

      extent = { uint32_t(pSourceRect->right - pSourceRect->left), uint32_t(pSourceRect->bottom - pSourceRect->top), 1 };

      const bool extentAligned = extent.width % formatInfo->blockSize.width == 0
        && extent.height % formatInfo->blockSize.height == 0;

      if (pSourceRect->left < 0
        || pSourceRect->top < 0
        || pSourceRect->right <= pSourceRect->left
        || pSourceRect->bottom <= pSourceRect->top
        || pSourceRect->left % formatInfo->blockSize.width != 0
        || pSourceRect->top % formatInfo->blockSize.height != 0
        || (extent != texLevelExtent && !extentAligned))
        return D3DERR_INVALIDCALL;
    }

    if (pDestPoint != nullptr) {
      if (pDestPoint->x % formatInfo->blockSize.width != 0
        || pDestPoint->y % formatInfo->blockSize.height != 0
        || pDestPoint->x < 0
        || pDestPoint->y < 0)
        return D3DERR_INVALIDCALL;

      dstOffset = { pDestPoint->x,
                    pDestPoint->y,
                    0u };
    }

    // The source surface must be in D3DPOOL_SYSTEMMEM so we just treat it as just another texture upload except with a different source.
    UpdateTextureFromBuffer(dstTextureInfo, srcTextureInfo, dst->GetSubresource(), src->GetSubresource(), srcOffset, extent, dstOffset);

    // The contents of the mapping no longer match the image.
    dstTextureInfo->SetNeedsReadback(dst->GetSubresource(), true);

    if (dstTextureInfo->IsAutomaticMip())
      MarkTextureMipsDirty(dstTextureInfo);

    return D3D_OK;
  }


  HRESULT STDMETHODCALLTYPE D3D9DeviceEx::UpdateTexture(
          IDirect3DBaseTexture9* pSourceTexture,
          IDirect3DBaseTexture9* pDestinationTexture) {
    D3D9DeviceLock lock = LockDevice();

    if (!pDestinationTexture || !pSourceTexture)
      return D3DERR_INVALIDCALL;

    D3D9CommonTexture* dstTexInfo = GetCommonTexture(pDestinationTexture);
    D3D9CommonTexture* srcTexInfo = GetCommonTexture(pSourceTexture);

    if (unlikely(srcTexInfo->Desc()->Pool != D3DPOOL_SYSTEMMEM || dstTexInfo->Desc()->Pool != D3DPOOL_DEFAULT))
      return D3DERR_INVALIDCALL;

    if (unlikely(srcTexInfo->Desc()->MipLevels < dstTexInfo->Desc()->MipLevels && !dstTexInfo->IsAutomaticMip()))
      return D3DERR_INVALIDCALL;

    if (unlikely(dstTexInfo->Desc()->Format != srcTexInfo->Desc()->Format))
      return D3DERR_INVALIDCALL;

    if (unlikely(srcTexInfo->IsAutomaticMip() && !dstTexInfo->IsAutomaticMip()))
      return D3DERR_INVALIDCALL;

    const Rc<DxvkImage> dstImage  = dstTexInfo->GetImage();
    uint32_t mipLevels = dstTexInfo->IsAutomaticMip() ? 1 : dstTexInfo->Desc()->MipLevels;
    uint32_t arraySlices = std::min(srcTexInfo->Desc()->ArraySize, dstTexInfo->Desc()->ArraySize);

    uint32_t srcMipOffset = 0;
    VkExtent3D srcFirstMipExtent = srcTexInfo->GetExtent();
    VkExtent3D dstFirstMipExtent = dstTexInfo->GetExtent();

    if (srcFirstMipExtent != dstFirstMipExtent) {
      // UpdateTexture can be used with textures that have different mip lengths.
      // It will either match the the top mips or the bottom ones.
      // If the largest mip maps don't match in size, we try to take the smallest ones
      // of the source.

      srcMipOffset = srcTexInfo->Desc()->MipLevels - mipLevels;
      srcFirstMipExtent = util::computeMipLevelExtent(srcTexInfo->GetExtent(), srcMipOffset);
      dstFirstMipExtent = dstTexInfo->GetExtent();
    }

    if (srcFirstMipExtent != dstFirstMipExtent)
      return D3DERR_INVALIDCALL;

    for (uint32_t a = 0; a < arraySlices; a++) {
      // The docs claim that the dirty box is just a performance optimization, however in practice games rely on it.
      const D3DBOX& box = srcTexInfo->GetDirtyBox(a);
      if (box.Left >= box.Right || box.Top >= box.Bottom || box.Front >= box.Back)
        continue;

      // The dirty box is only tracked for mip level 0
      VkExtent3D mip0Extent = {
        uint32_t(box.Right - box.Left),
        uint32_t(box.Bottom - box.Top),
        uint32_t(box.Back - box.Front)
      };
      VkOffset3D mip0Offset = { int32_t(box.Left), int32_t(box.Top), int32_t(box.Front) };

      for (uint32_t dstMip = 0; dstMip < mipLevels; dstMip++) {
        // Scale the dirty box for the respective mip level
        uint32_t srcMip = dstMip + srcMipOffset;
        uint32_t srcSubresource = srcTexInfo->CalcSubresource(a, srcMip);
        uint32_t dstSubresource = dstTexInfo->CalcSubresource(a, dstMip);
        VkExtent3D extent = util::computeMipLevelExtent(mip0Extent, srcMip);
        VkOffset3D offset = util::computeMipLevelOffset(mip0Offset, srcMip);

        // The source surface must be in D3DPOOL_SYSTEMMEM so we just treat it as just another texture upload except with a different source.
        UpdateTextureFromBuffer(dstTexInfo, srcTexInfo, dstSubresource, srcSubresource, offset, extent, offset);

        // The contents of the mapping no longer match the image.
        dstTexInfo->SetNeedsReadback(dstSubresource, true);
      }
    }

    srcTexInfo->ClearDirtyBoxes();
    if (dstTexInfo->IsAutomaticMip() && mipLevels != dstTexInfo->Desc()->MipLevels)
      MarkTextureMipsDirty(dstTexInfo);

    ConsiderFlush(GpuFlushType::ImplicitWeakHint);

    return D3D_OK;
  }


  HRESULT STDMETHODCALLTYPE D3D9DeviceEx::GetRenderTargetData(
          IDirect3DSurface9* pRenderTarget,
          IDirect3DSurface9* pDestSurface) {
    D3D9DeviceLock lock = LockDevice();

    if (unlikely(IsDeviceLost())) {
      return D3DERR_DEVICELOST;
    }

    D3D9Surface* src = static_cast<D3D9Surface*>(pRenderTarget);
    D3D9Surface* dst = static_cast<D3D9Surface*>(pDestSurface);

    if (unlikely(src == nullptr || dst == nullptr))
      return D3DERR_INVALIDCALL;

    if (pRenderTarget == pDestSurface)
      return D3D_OK;

    D3D9CommonTexture* dstTexInfo = GetCommonTexture(dst);
    D3D9CommonTexture* srcTexInfo = GetCommonTexture(src);

    if (srcTexInfo->Desc()->Format != dstTexInfo->Desc()->Format)
      return D3DERR_INVALIDCALL;

    if (src->GetSurfaceExtent() != dst->GetSurfaceExtent())
      return D3DERR_INVALIDCALL;

    if (dstTexInfo->Desc()->Pool == D3DPOOL_DEFAULT)
      return this->StretchRect(pRenderTarget, nullptr, pDestSurface, nullptr, D3DTEXF_NONE);

    VkExtent3D dstTexExtent = dstTexInfo->GetExtentMip(dst->GetMipLevel());
    VkExtent3D srcTexExtent = srcTexInfo->GetExtentMip(src->GetMipLevel());

    const bool clearDst = dstTexInfo->Desc()->MipLevels > 1
                       || dstTexExtent.width > srcTexExtent.width
                       || dstTexExtent.height > srcTexExtent.height;

    dstTexInfo->CreateBuffer(clearDst);
    DxvkBufferSlice dstBufferSlice      = dstTexInfo->GetBufferSlice(dst->GetSubresource());
    Rc<DxvkImage> srcImage              = srcTexInfo->GetImage();
    const DxvkFormatInfo* srcFormatInfo = lookupFormatInfo(srcImage->info().format);

    const VkImageSubresource srcSubresource = srcTexInfo->GetSubresourceFromIndex(srcFormatInfo->aspectMask, src->GetSubresource());
    VkImageSubresourceLayers srcSubresourceLayers = {
      srcSubresource.aspectMask,
      srcSubresource.mipLevel,
      srcSubresource.arrayLayer, 1 };

    EmitCs([
      cBufferSlice  = std::move(dstBufferSlice),
      cImage        = srcImage,
      cSubresources = srcSubresourceLayers,
      cLevelExtent  = srcTexExtent
    ] (DxvkContext* ctx) {
      ctx->copyImageToBuffer(cBufferSlice.buffer(), cBufferSlice.offset(),
        4, 0, VK_FORMAT_UNDEFINED, cImage, cSubresources,
        VkOffset3D { 0, 0, 0 }, cLevelExtent);
    });

    dstTexInfo->SetNeedsReadback(dst->GetSubresource(), true);
    TrackTextureMappingBufferSequenceNumber(dstTexInfo, dst->GetSubresource());

    return D3D_OK;
  }


  HRESULT STDMETHODCALLTYPE D3D9DeviceEx::GetFrontBufferData(UINT iSwapChain, IDirect3DSurface9* pDestSurface) {
    if (unlikely(iSwapChain != 0))
      return D3DERR_INVALIDCALL;

    D3D9DeviceLock lock = LockDevice();

    // In windowed mode, GetFrontBufferData takes a screenshot of the entire screen.
    // We use the last used swapchain as a workaround.
    // Total War: Medieval 2 relies on this.
    return m_mostRecentlyUsedSwapchain->GetFrontBufferData(pDestSurface);
  }


  HRESULT STDMETHODCALLTYPE D3D9DeviceEx::StretchRect(
          IDirect3DSurface9*   pSourceSurface,
    const RECT*                pSourceRect,
          IDirect3DSurface9*   pDestSurface,
    const RECT*                pDestRect,
          D3DTEXTUREFILTERTYPE Filter) {
    D3D9DeviceLock lock = LockDevice();

    D3D9Surface* dst = static_cast<D3D9Surface*>(pDestSurface);
    D3D9Surface* src = static_cast<D3D9Surface*>(pSourceSurface);

    if (unlikely(src == nullptr || dst == nullptr))
      return D3DERR_INVALIDCALL;

    if (unlikely(src == dst))
      return D3DERR_INVALIDCALL;

    bool fastPath = true;

    D3D9CommonTexture* dstTextureInfo = dst->GetCommonTexture();
    D3D9CommonTexture* srcTextureInfo = src->GetCommonTexture();

    if (unlikely(dstTextureInfo->Desc()->Pool != D3DPOOL_DEFAULT ||
                 srcTextureInfo->Desc()->Pool != D3DPOOL_DEFAULT))
      return D3DERR_INVALIDCALL;

    Rc<DxvkImage> dstImage = dstTextureInfo->GetImage();
    Rc<DxvkImage> srcImage = srcTextureInfo->GetImage();

    if (dstImage == nullptr || srcImage == nullptr)
        return D3DERR_INVALIDCALL;

    const DxvkFormatInfo* dstFormatInfo = lookupFormatInfo(dstImage->info().format);
    const DxvkFormatInfo* srcFormatInfo = lookupFormatInfo(srcImage->info().format);

    const VkImageSubresource dstSubresource = dstTextureInfo->GetSubresourceFromIndex(dstFormatInfo->aspectMask, dst->GetSubresource());
    const VkImageSubresource srcSubresource = srcTextureInfo->GetSubresourceFromIndex(srcFormatInfo->aspectMask, src->GetSubresource());

    if (unlikely(Filter != D3DTEXF_NONE && Filter != D3DTEXF_LINEAR && Filter != D3DTEXF_POINT))
      return D3DERR_INVALIDCALL;

    VkExtent3D srcExtent = srcImage->mipLevelExtent(srcSubresource.mipLevel);
    VkExtent3D dstExtent = dstImage->mipLevelExtent(dstSubresource.mipLevel);

    D3D9Format srcFormat = srcTextureInfo->Desc()->Format;
    D3D9Format dstFormat = dstTextureInfo->Desc()->Format;

    // We may only fast path copy non identicals one way!
    // We don't know what garbage could be in the X8 data.
    bool similar = AreFormatsSimilar(srcFormat, dstFormat);

    // Copies are only supported on similar formats.
    fastPath &= similar;

    // Copies are only supported if the sample count matches,
    // otherwise we need to resolve.
    auto needsResolve = false;
    if (srcImage->info().sampleCount != dstImage->info().sampleCount) {
      needsResolve = srcImage->info().sampleCount != VK_SAMPLE_COUNT_1_BIT;
      auto fbBlit = dstImage->info().sampleCount != VK_SAMPLE_COUNT_1_BIT;
      fastPath &= !fbBlit;
    }

    // Copies would only work if we are block aligned.
    if (pSourceRect != nullptr) {
      fastPath       &=  (pSourceRect->left   % srcFormatInfo->blockSize.width  == 0);
      fastPath       &=  (pSourceRect->right  % srcFormatInfo->blockSize.width  == 0);
      fastPath       &=  (pSourceRect->top    % srcFormatInfo->blockSize.height == 0);
      fastPath       &=  (pSourceRect->bottom % srcFormatInfo->blockSize.height == 0);
    }

    if (pDestRect != nullptr) {
      fastPath       &=  (pDestRect->left     % dstFormatInfo->blockSize.width  == 0);
      fastPath       &=  (pDestRect->top      % dstFormatInfo->blockSize.height == 0);
    }

    VkImageSubresourceLayers dstSubresourceLayers = {
      dstSubresource.aspectMask,
      dstSubresource.mipLevel,
      dstSubresource.arrayLayer, 1 };

    VkImageSubresourceLayers srcSubresourceLayers = {
      srcSubresource.aspectMask,
      srcSubresource.mipLevel,
      srcSubresource.arrayLayer, 1 };

    VkImageBlit blitInfo;
    blitInfo.dstSubresource = dstSubresourceLayers;
    blitInfo.srcSubresource = srcSubresourceLayers;

    blitInfo.dstOffsets[0] = pDestRect != nullptr
      ? VkOffset3D{ int32_t(pDestRect->left), int32_t(pDestRect->top), 0 }
      : VkOffset3D{ 0,                        0,                       0 };

    blitInfo.dstOffsets[1] = pDestRect != nullptr
      ? VkOffset3D{ int32_t(pDestRect->right), int32_t(pDestRect->bottom), 1 }
      : VkOffset3D{ int32_t(dstExtent.width),  int32_t(dstExtent.height),  1 };

    blitInfo.srcOffsets[0] = pSourceRect != nullptr
      ? VkOffset3D{ int32_t(pSourceRect->left), int32_t(pSourceRect->top), 0 }
      : VkOffset3D{ 0,                          0,                         0 };

    blitInfo.srcOffsets[1] = pSourceRect != nullptr
      ? VkOffset3D{ int32_t(pSourceRect->right), int32_t(pSourceRect->bottom), 1 }
      : VkOffset3D{ int32_t(srcExtent.width),    int32_t(srcExtent.height),    1 };

    if (unlikely(IsBlitRegionInvalid(blitInfo.srcOffsets, srcExtent)))
      return D3DERR_INVALIDCALL;

    if (unlikely(IsBlitRegionInvalid(blitInfo.dstOffsets, dstExtent)))
      return D3DERR_INVALIDCALL;

    VkExtent3D srcCopyExtent =
    { uint32_t(blitInfo.srcOffsets[1].x - blitInfo.srcOffsets[0].x),
      uint32_t(blitInfo.srcOffsets[1].y - blitInfo.srcOffsets[0].y),
      uint32_t(blitInfo.srcOffsets[1].z - blitInfo.srcOffsets[0].z) };

    VkExtent3D dstCopyExtent =
    { uint32_t(blitInfo.dstOffsets[1].x - blitInfo.dstOffsets[0].x),
      uint32_t(blitInfo.dstOffsets[1].y - blitInfo.dstOffsets[0].y),
      uint32_t(blitInfo.dstOffsets[1].z - blitInfo.dstOffsets[0].z) };

    bool srcIsDS = IsDepthStencilFormat(srcFormat);
    bool dstIsDS = IsDepthStencilFormat(dstFormat);
    if (unlikely(srcIsDS || dstIsDS)) {
      if (unlikely(!srcIsDS || !dstIsDS))
        return D3DERR_INVALIDCALL;

      if (unlikely(srcTextureInfo->Desc()->Discard || dstTextureInfo->Desc()->Discard))
        return D3DERR_INVALIDCALL;

      if (unlikely(srcCopyExtent.width != srcExtent.width || srcCopyExtent.height != srcExtent.height))
        return D3DERR_INVALIDCALL;

      if (unlikely(m_flags.test(D3D9DeviceFlag::InScene)))
        return D3DERR_INVALIDCALL;
    }

    // Copies would only work if the extents match. (ie. no stretching)
    bool stretch = srcCopyExtent != dstCopyExtent;

    bool dstHasRTUsage = (dstTextureInfo->Desc()->Usage & (D3DUSAGE_RENDERTARGET | D3DUSAGE_DEPTHSTENCIL)) != 0;
    bool dstIsSurface = dstTextureInfo->GetType() == D3DRTYPE_SURFACE;
    if (stretch) {
      if (unlikely(pSourceSurface == pDestSurface))
        return D3DERR_INVALIDCALL;

      if (unlikely(dstIsDS))
        return D3DERR_INVALIDCALL;

      // The docs say that stretching is only allowed if the destination is either a render target surface or a render target texture.
      // However in practice, using an offscreen plain surface in D3DPOOL_DEFAULT as the destination works fine.
      // Using a texture without USAGE_RENDERTARGET as destination however does not.
      if (unlikely(!dstIsSurface && !dstHasRTUsage))
        return D3DERR_INVALIDCALL;
    } else {
      bool srcIsSurface = srcTextureInfo->GetType() == D3DRTYPE_SURFACE;
      bool srcHasRTUsage = (srcTextureInfo->Desc()->Usage & (D3DUSAGE_RENDERTARGET | D3DUSAGE_DEPTHSTENCIL)) != 0;
      // Non-stretching copies are only allowed if:
      // - the destination is either a render target surface or a render target texture
      // - both destination and source are depth stencil surfaces
      // - both destination and source are offscreen plain surfaces.
      // The only way to get a surface with resource type D3DRTYPE_SURFACE without USAGE_RT or USAGE_DS is CreateOffscreenPlainSurface.
      if (unlikely((!dstHasRTUsage && (!dstIsSurface || !srcIsSurface || srcHasRTUsage)) && !m_isD3D8Compatible))
        return D3DERR_INVALIDCALL;
    }

    fastPath &= !stretch;

    if (!fastPath || needsResolve) {
      // Compressed destination formats are forbidden for blits.
      if (dstFormatInfo->flags.test(DxvkFormatFlag::BlockCompressed))
        return D3DERR_INVALIDCALL;
    }

    auto EmitResolveCS = [&](const Rc<DxvkImage>& resolveDst, bool intermediate) {
      VkImageResolve region;
      region.srcSubresource = blitInfo.srcSubresource;
      region.srcOffset      = intermediate ? VkOffset3D { 0, 0, 0 }  : blitInfo.srcOffsets[0];
      region.dstSubresource = intermediate ? blitInfo.srcSubresource : blitInfo.dstSubresource;
      region.dstOffset      = intermediate ? VkOffset3D { 0, 0, 0 }  : blitInfo.dstOffsets[0];
      region.extent         = intermediate ? resolveDst->mipLevelExtent(blitInfo.srcSubresource.mipLevel) : srcCopyExtent;

      EmitCs([
        cDstImage    = resolveDst,
        cSrcImage    = srcImage,
        cRegion      = region
      ] (DxvkContext* ctx) {
        // Deliberately use AVERAGE even for depth resolves here
        ctx->resolveImage(cDstImage, cSrcImage, cRegion, cSrcImage->info().format,
          VK_RESOLVE_MODE_AVERAGE_BIT, VK_RESOLVE_MODE_SAMPLE_ZERO_BIT);
      });
    };

    if (fastPath) {
      if (needsResolve) {
        EmitResolveCS(dstImage, false);
      } else {
        EmitCs([
          cDstImage  = dstImage,
          cSrcImage  = srcImage,
          cDstLayers = blitInfo.dstSubresource,
          cSrcLayers = blitInfo.srcSubresource,
          cDstOffset = blitInfo.dstOffsets[0],
          cSrcOffset = blitInfo.srcOffsets[0],
          cExtent    = srcCopyExtent
        ] (DxvkContext* ctx) {
          ctx->copyImage(
            cDstImage, cDstLayers, cDstOffset,
            cSrcImage, cSrcLayers, cSrcOffset,
            cExtent);
        });
      }
    }
    else {
      if (needsResolve) {
        auto resolveSrc = srcTextureInfo->GetResolveImage();

        EmitResolveCS(resolveSrc, true);
        srcImage = resolveSrc;
      }

      DxvkImageViewKey dstViewInfo;
      dstViewInfo.viewType = VK_IMAGE_VIEW_TYPE_2D_ARRAY;
      dstViewInfo.usage = VK_IMAGE_USAGE_TRANSFER_DST_BIT;
      dstViewInfo.format = dstImage->info().format;
      dstViewInfo.aspects = blitInfo.dstSubresource.aspectMask;
      dstViewInfo.mipIndex = blitInfo.dstSubresource.mipLevel;
      dstViewInfo.mipCount = 1;
      dstViewInfo.layerIndex = blitInfo.dstSubresource.baseArrayLayer;
      dstViewInfo.layerCount = blitInfo.dstSubresource.layerCount;
      dstViewInfo.packedSwizzle = DxvkImageViewKey::packSwizzle(dstTextureInfo->GetMapping().Swizzle);

      DxvkImageViewKey srcViewInfo;
      srcViewInfo.viewType = VK_IMAGE_VIEW_TYPE_2D_ARRAY;
      srcViewInfo.usage = VK_IMAGE_USAGE_TRANSFER_SRC_BIT;
      srcViewInfo.format = srcImage->info().format;
      srcViewInfo.aspects = blitInfo.srcSubresource.aspectMask;
      srcViewInfo.mipIndex = blitInfo.srcSubresource.mipLevel;
      srcViewInfo.mipCount = 1;
      srcViewInfo.layerIndex = blitInfo.srcSubresource.baseArrayLayer;
      srcViewInfo.layerCount = blitInfo.srcSubresource.layerCount;
      srcViewInfo.packedSwizzle = DxvkImageViewKey::packSwizzle(srcTextureInfo->GetMapping().Swizzle);

      EmitCs([
        cDstView  = dstImage->createView(dstViewInfo),
        cSrcView  = srcImage->createView(srcViewInfo),
        cBlitInfo = blitInfo,
        cFilter   = stretch ? DecodeFilter(Filter) : VK_FILTER_NEAREST
      ] (DxvkContext* ctx) {
        ctx->blitImageView(
          cDstView, cBlitInfo.dstOffsets,
          cSrcView, cBlitInfo.srcOffsets,
          cFilter);
      });
    }

    dstTextureInfo->SetNeedsReadback(dst->GetSubresource(), true);

    if (dstTextureInfo->IsAutomaticMip())
      MarkTextureMipsDirty(dstTextureInfo);

    return D3D_OK;
  }


  HRESULT STDMETHODCALLTYPE D3D9DeviceEx::ColorFill(
          IDirect3DSurface9* pSurface,
    const RECT*              pRect,
          D3DCOLOR           Color) {
    D3D9DeviceLock lock = LockDevice();

    D3D9Surface* dst = static_cast<D3D9Surface*>(pSurface);

    if (unlikely(dst == nullptr))
      return D3DERR_INVALIDCALL;

    D3D9CommonTexture* dstTextureInfo = dst->GetCommonTexture();

    if (dstTextureInfo->IsNull())
      return D3D_OK;

    if (unlikely(dstTextureInfo->Desc()->Pool != D3DPOOL_DEFAULT))
      return D3DERR_INVALIDCALL;

    VkExtent3D mipExtent = dstTextureInfo->GetExtentMip(dst->GetSubresource());

    VkOffset3D offset = VkOffset3D{ 0u, 0u, 0u };
    VkExtent3D extent = mipExtent;

    if (pRect != nullptr)
      ConvertRect(*pRect, offset, extent);

    VkClearValue clearValue = { };
    DecodeD3DCOLOR(Color, clearValue.color.float32);

    Rc<DxvkImage> image = dstTextureInfo->GetImage();

    if (image->formatInfo()->aspectMask != VK_IMAGE_ASPECT_COLOR_BIT)
      return D3DERR_INVALIDCALL;

    VkImageSubresourceLayers subresource = { };
    subresource.aspectMask = VK_IMAGE_ASPECT_COLOR_BIT;
    subresource.mipLevel = dst->GetMipLevel();

    if (dst->GetFace() == D3D9CommonTexture::AllLayers) {
      subresource.baseArrayLayer = 0u;
      subresource.layerCount = image->info().numLayers;
    } else {
      subresource.baseArrayLayer = dst->GetFace();
      subresource.layerCount = 1u;
    }

    if (image->formatInfo()->flags.test(DxvkFormatFlag::BlockCompressed)) {
      EmitCs([
        cImage      = std::move(image),
        cSubresource = subresource,
        cOffset     = offset,
        cExtent     = extent,
        cClearValue = clearValue
      ] (DxvkContext* ctx) {
        auto formatInfo = cImage->formatInfo();

        VkFormat blockFormat = formatInfo->elementSize == 16u
          ? VK_FORMAT_R32G32B32A32_UINT
          : VK_FORMAT_R32G32_UINT;

        DxvkImageUsageInfo usage = { };
        usage.usage = VK_IMAGE_USAGE_STORAGE_BIT;
        usage.flags = VK_IMAGE_CREATE_MUTABLE_FORMAT_BIT
                    | VK_IMAGE_CREATE_EXTENDED_USAGE_BIT
                    | VK_IMAGE_CREATE_BLOCK_TEXEL_VIEW_COMPATIBLE_BIT;
        usage.viewFormatCount = 1;
        usage.viewFormats = &blockFormat;
        usage.layout = VK_IMAGE_LAYOUT_GENERAL;

        ctx->ensureImageCompatibility(cImage, usage);

        DxvkImageViewKey viewKey = { };
        viewKey.viewType = VK_IMAGE_VIEW_TYPE_2D_ARRAY;
        viewKey.format = blockFormat;
        viewKey.usage = VK_IMAGE_USAGE_STORAGE_BIT;
        viewKey.aspects = cSubresource.aspectMask;
        viewKey.mipIndex = cSubresource.mipLevel;
        viewKey.mipCount = 1u;
        viewKey.layerIndex = cSubresource.baseArrayLayer;
        viewKey.layerCount = cSubresource.layerCount;

        Rc<DxvkImageView> view = cImage->createView(viewKey);

        VkClearValue clearBlock = { };
        clearBlock.color = util::encodeClearBlockValue(cImage->info().format, cClearValue.color);

        VkOffset3D offset = util::computeBlockOffset(cOffset, formatInfo->blockSize);
        VkExtent3D extent = util::computeBlockExtent(cExtent, formatInfo->blockSize);

        ctx->clearImageView(view, offset, extent,
          VK_IMAGE_ASPECT_COLOR_BIT, clearBlock);
      });
    } else {
      EmitCs([
        cImage      = std::move(image),
        cSubresource = subresource,
        cOffset     = offset,
        cExtent     = extent,
        cClearValue = clearValue
      ] (DxvkContext* ctx) {
        DxvkImageUsageInfo usage = { };
        usage.usage = VK_IMAGE_USAGE_COLOR_ATTACHMENT_BIT;

        ctx->ensureImageCompatibility(cImage, usage);

        DxvkImageViewKey viewKey = { };
        viewKey.viewType = VK_IMAGE_VIEW_TYPE_2D_ARRAY;
        viewKey.format = cImage->info().format;
        viewKey.usage = VK_IMAGE_USAGE_COLOR_ATTACHMENT_BIT;
        viewKey.aspects = cSubresource.aspectMask;
        viewKey.mipIndex = cSubresource.mipLevel;
        viewKey.mipCount = 1u;
        viewKey.layerIndex = cSubresource.baseArrayLayer;
        viewKey.layerCount = cSubresource.layerCount;

        Rc<DxvkImageView> view = cImage->createView(viewKey);

        if (cOffset == VkOffset3D() && cExtent == cImage->mipLevelExtent(viewKey.mipIndex)) {
          ctx->clearRenderTarget(view, cSubresource.aspectMask, cClearValue, 0u);
        } else {
          ctx->clearImageView(view, cOffset, cExtent,
            cSubresource.aspectMask, cClearValue);
        }
      });
    }

    dstTextureInfo->SetNeedsReadback(dst->GetSubresource(), true);

    if (dstTextureInfo->IsAutomaticMip())
      MarkTextureMipsDirty(dstTextureInfo);

    return D3D_OK;
  }


  HRESULT STDMETHODCALLTYPE D3D9DeviceEx::CreateOffscreenPlainSurface(
    UINT Width,
    UINT Height,
    D3DFORMAT Format,
    D3DPOOL Pool,
    IDirect3DSurface9** ppSurface,
    HANDLE* pSharedHandle) {
    return CreateOffscreenPlainSurfaceEx(
      Width,     Height,
      Format,    Pool,
      ppSurface, pSharedHandle,
      0);
  }

  HRESULT STDMETHODCALLTYPE D3D9DeviceEx::SetRenderTarget(
          DWORD              RenderTargetIndex,
          IDirect3DSurface9* pRenderTarget) {
    D3D9DeviceLock lock = LockDevice();

    if (unlikely(pRenderTarget == nullptr && RenderTargetIndex == 0))
      return D3DERR_INVALIDCALL;

    // We need to make sure the render target was created using this device.
    D3D9Surface* rt = static_cast<D3D9Surface*>(pRenderTarget);
    if (unlikely(rt != nullptr && rt->GetDevice() != this))
      return D3DERR_INVALIDCALL;

    return SetRenderTargetInternal(RenderTargetIndex, pRenderTarget);
  }


  HRESULT STDMETHODCALLTYPE D3D9DeviceEx::SetRenderTargetInternal(
          DWORD              RenderTargetIndex,
          IDirect3DSurface9* pRenderTarget) {
    if (unlikely(RenderTargetIndex >= caps::MaxSimultaneousRenderTargets))
      return D3DERR_INVALIDCALL;

    D3D9Surface* rt = static_cast<D3D9Surface*>(pRenderTarget);
    D3D9CommonTexture* texInfo = rt != nullptr
      ? rt->GetCommonTexture()
      : nullptr;

    if (unlikely(rt != nullptr && !(texInfo->Desc()->Usage & D3DUSAGE_RENDERTARGET)))
      return D3DERR_INVALIDCALL;

    if (RenderTargetIndex == 0) {
      D3DVIEWPORT9 viewport;
      viewport.X       = 0;
      viewport.Y       = 0;
      viewport.MinZ    = 0.0f;
      viewport.MaxZ    = 1.0f;

      RECT scissorRect;
      scissorRect.left    = 0;
      scissorRect.top     = 0;

      if (likely(rt != nullptr)) {
        auto rtSize = rt->GetSurfaceExtent();
        viewport.Width  = rtSize.width;
        viewport.Height = rtSize.height;
        scissorRect.right  = rtSize.width;
        scissorRect.bottom = rtSize.height;
      } else {
        viewport.Width  = 0;
        viewport.Height = 0;
        scissorRect.right  = 0;
        scissorRect.bottom = 0;
      }

      if (m_state.viewport != viewport) {
        m_flags.set(D3D9DeviceFlag::DirtyFFViewport);
        m_flags.set(D3D9DeviceFlag::DirtyPointScale);
        m_flags.set(D3D9DeviceFlag::DirtyViewportScissor);
        m_state.viewport = viewport;
      }

      if (m_state.scissorRect != scissorRect) {
        m_flags.set(D3D9DeviceFlag::DirtyViewportScissor);
        m_state.scissorRect = scissorRect;
      }
    }

    if (m_state.renderTargets[RenderTargetIndex] == rt)
      return D3D_OK;

    // Do a strong flush if the first render target is changed.
    ConsiderFlush(RenderTargetIndex == 0
      ? GpuFlushType::ImplicitStrongHint
      : GpuFlushType::ImplicitWeakHint);
    m_flags.set(D3D9DeviceFlag::DirtyFramebuffer);

    m_state.renderTargets[RenderTargetIndex] = rt;

    // Update feedback loop tracking bitmasks
    UpdateActiveRTs(RenderTargetIndex);

    // Update render target alpha swizzle bitmask if we need to fix up the alpha channel
    // for XRGB formats
    uint32_t originalAlphaSwizzleRTs = m_alphaSwizzleRTs;

    m_alphaSwizzleRTs &= ~(1 << RenderTargetIndex);

    if (rt != nullptr) {
      if (texInfo->GetMapping().Swizzle.a == VK_COMPONENT_SWIZZLE_ONE)
        m_alphaSwizzleRTs |= 1 << RenderTargetIndex;

      if (texInfo->IsAutomaticMip())
        texInfo->SetNeedsMipGen(true);
    }

    if (originalAlphaSwizzleRTs != m_alphaSwizzleRTs)
      m_flags.set(D3D9DeviceFlag::DirtyBlendState);

    if (RenderTargetIndex == 0) {
      if (likely(texInfo != nullptr)) {
        if (IsAlphaTestEnabled()) {
          // Need to recalculate the precision.
          m_flags.set(D3D9DeviceFlag::DirtyAlphaTestState);
        }

        bool validSampleMask = texInfo->Desc()->MultiSample > D3DMULTISAMPLE_NONMASKABLE;

        if (validSampleMask != m_flags.test(D3D9DeviceFlag::ValidSampleMask)) {
          m_flags.clr(D3D9DeviceFlag::ValidSampleMask);
          if (validSampleMask)
            m_flags.set(D3D9DeviceFlag::ValidSampleMask);

          m_flags.set(D3D9DeviceFlag::DirtyMultiSampleState);
        }
      } else {
        m_flags.clr(D3D9DeviceFlag::ValidSampleMask);
        m_flags.set(D3D9DeviceFlag::DirtyMultiSampleState);
      }
    }

    return D3D_OK;
  }


  HRESULT STDMETHODCALLTYPE D3D9DeviceEx::GetRenderTarget(
          DWORD               RenderTargetIndex,
          IDirect3DSurface9** ppRenderTarget) {
    D3D9DeviceLock lock = LockDevice();

    InitReturnPtr(ppRenderTarget);

    if (unlikely(ppRenderTarget == nullptr || RenderTargetIndex > caps::MaxSimultaneousRenderTargets))
      return D3DERR_INVALIDCALL;

    if (m_state.renderTargets[RenderTargetIndex] == nullptr)
      return D3DERR_NOTFOUND;

    *ppRenderTarget = m_state.renderTargets[RenderTargetIndex].ref();

    return D3D_OK;
  }


  HRESULT STDMETHODCALLTYPE D3D9DeviceEx::SetDepthStencilSurface(IDirect3DSurface9* pNewZStencil) {
    D3D9DeviceLock lock = LockDevice();

    D3D9Surface* ds = static_cast<D3D9Surface*>(pNewZStencil);

    if (unlikely(ds && !(ds->GetCommonTexture()->Desc()->Usage & D3DUSAGE_DEPTHSTENCIL)))
      return D3DERR_INVALIDCALL;

    if (m_state.depthStencil == ds)
      return D3D_OK;

    ConsiderFlush(GpuFlushType::ImplicitWeakHint);
    m_flags.set(D3D9DeviceFlag::DirtyFramebuffer);

    // Update depth bias if necessary
    if (ds != nullptr && m_depthBiasRepresentation.depthBiasRepresentation != VK_DEPTH_BIAS_REPRESENTATION_FLOAT_EXT) {
      const int32_t vendorId = m_dxvkDevice->adapter()->deviceProperties().vendorID;
      const bool exact = m_depthBiasRepresentation.depthBiasExact;
      const bool forceUnorm = m_depthBiasRepresentation.depthBiasRepresentation == VK_DEPTH_BIAS_REPRESENTATION_LEAST_REPRESENTABLE_VALUE_FORCE_UNORM_EXT;
      const float rValue = GetDepthBufferRValue(ds->GetCommonTexture()->GetFormatMapping().FormatColor, vendorId, exact, forceUnorm);
      if (m_depthBiasScale != rValue) {
        m_depthBiasScale = rValue;
        m_flags.set(D3D9DeviceFlag::DirtyDepthBias);
      }
    }

    m_state.depthStencil = ds;

    UpdateActiveHazardsDS(std::numeric_limits<uint32_t>::max());

    return D3D_OK;
  }


  HRESULT STDMETHODCALLTYPE D3D9DeviceEx::GetDepthStencilSurface(IDirect3DSurface9** ppZStencilSurface) {
    D3D9DeviceLock lock = LockDevice();

    InitReturnPtr(ppZStencilSurface);

    if (unlikely(ppZStencilSurface == nullptr))
      return D3DERR_INVALIDCALL;

    if (m_state.depthStencil == nullptr)
      return D3DERR_NOTFOUND;

    *ppZStencilSurface = m_state.depthStencil.ref();

    return D3D_OK;
  }

  // The Begin/EndScene functions actually do nothing.
  // Some games don't even call them.

  HRESULT STDMETHODCALLTYPE D3D9DeviceEx::BeginScene() {
    D3D9DeviceLock lock = LockDevice();

    if (unlikely(m_flags.test(D3D9DeviceFlag::InScene)))
      return D3DERR_INVALIDCALL;

    m_flags.set(D3D9DeviceFlag::InScene);

    return D3D_OK;
  }


  HRESULT STDMETHODCALLTYPE D3D9DeviceEx::EndScene() {
    D3D9DeviceLock lock = LockDevice();

    if (unlikely(!m_flags.test(D3D9DeviceFlag::InScene)))
      return D3DERR_INVALIDCALL;

    ConsiderFlush(GpuFlushType::ImplicitStrongHint);

    m_flags.clr(D3D9DeviceFlag::InScene);

    // D3D9 resets the internally bound vertex buffers and index buffer in EndScene if they were unbound in the meantime.
    // We have to ignore unbinding those buffers because of Operation Flashpoint Red River,
    // so we should also clear the bindings here, to avoid leaks.
    if (m_state.indices == nullptr) {
      EmitCs([](DxvkContext* ctx) {
        ctx->bindIndexBuffer(DxvkBufferSlice(), VK_INDEX_TYPE_UINT32);
      });
    }

    for (uint32_t i : bit::BitMask(~m_activeVertexBuffers & ((1 << 16) - 1))) {
      if (m_state.vertexBuffers[i].vertexBuffer == nullptr) {
        EmitCs([cIndex = i](DxvkContext* ctx) {
          ctx->bindVertexBuffer(cIndex, DxvkBufferSlice(), 0);
        });
      }
    }

    return D3D_OK;
  }


  HRESULT STDMETHODCALLTYPE D3D9DeviceEx::Clear(
          DWORD    Count,
    const D3DRECT* pRects,
          DWORD    Flags,
          D3DCOLOR Color,
          float    Z,
          DWORD    Stencil) {
    if (unlikely(!Count && pRects))
      return D3D_OK;

    D3D9DeviceLock lock = LockDevice();

    // D3DCLEAR_ZBUFFER and D3DCLEAR_STENCIL are invalid flags
    // if there is no currently bound DS (which can be the autoDS)
    if (unlikely(m_state.depthStencil == nullptr
            && (Flags & (D3DCLEAR_ZBUFFER | D3DCLEAR_STENCIL))))
      return D3DERR_INVALIDCALL;

    const auto& vp = m_state.viewport;
    const auto& sc = m_state.scissorRect;

    bool srgb      = m_state.renderStates[D3DRS_SRGBWRITEENABLE];
    bool scissor   = m_state.renderStates[D3DRS_SCISSORTESTENABLE];

    VkOffset3D offset = { int32_t(vp.X),    int32_t(vp.Y),      0  };
    VkExtent3D extent = {         vp.Width,         vp.Height,  1u };

    if (scissor) {
      offset.x = std::max<int32_t> (offset.x, sc.left);
      offset.y = std::max<int32_t> (offset.y, sc.top);

      extent.width  = std::min<uint32_t>(extent.width,  sc.right  - offset.x);
      extent.height = std::min<uint32_t>(extent.height, sc.bottom - offset.y);
    }

    // This becomes pretty unreadable in one singular if statement...
    if (Count) {
      // If pRects is null, or our first rect encompasses the viewport:
      if (!pRects)
        Count = 0;
      else if (pRects[0].x1 <= offset.x                         && pRects[0].y1 <= offset.y
            && pRects[0].x2 >= offset.x + int32_t(extent.width) && pRects[0].y2 >= offset.y + int32_t(extent.height))
        Count = 0;
    }

    // Here, Count of 0 will denote whether or not to care about user rects.
    VkClearValue clearValueDepth;
    clearValueDepth.depthStencil.depth   = Z;
    clearValueDepth.depthStencil.stencil = Stencil;

    VkClearValue clearValueColor;
    DecodeD3DCOLOR(Color, clearValueColor.color.float32);

    VkImageAspectFlags depthAspectMask = 0;
    if (m_state.depthStencil != nullptr) {
      if (Flags & D3DCLEAR_ZBUFFER)
        depthAspectMask |= VK_IMAGE_ASPECT_DEPTH_BIT;

      if (Flags & D3DCLEAR_STENCIL)
        depthAspectMask |= VK_IMAGE_ASPECT_STENCIL_BIT;

      depthAspectMask &= lookupFormatInfo(m_state.depthStencil->GetCommonTexture()->GetFormatMapping().FormatColor)->aspectMask;
    }

    auto ClearImageView = [this](
      uint32_t                 alignment,
      VkOffset3D               offset,
      VkExtent3D               extent,
      const Rc<DxvkImageView>& imageView,
      VkImageAspectFlags       aspectMask,
      VkClearValue             clearValue) {

      VkExtent3D imageExtent = imageView->mipLevelExtent(0);
      extent.width = std::min(imageExtent.width, extent.width);
      extent.height = std::min(imageExtent.height, extent.height);

      if (unlikely(uint32_t(offset.x) >= imageExtent.width || uint32_t(offset.y) >= imageExtent.height))
        return;

      const bool fullClear = align(extent.width, alignment) == align(imageExtent.width, alignment)
        && align(extent.height, alignment) == align(imageExtent.height, alignment)
        && offset.x == 0
        && offset.y == 0;

      if (fullClear) {
        EmitCs([
          cClearValue = clearValue,
          cAspectMask = aspectMask,
          cImageView  = imageView
        ] (DxvkContext* ctx) {
          ctx->clearRenderTarget(cImageView,
            cAspectMask, cClearValue, 0u);
        });
      }
      else {
        EmitCs([
          cClearValue = clearValue,
          cAspectMask = aspectMask,
          cImageView  = imageView,
          cOffset     = offset,
          cExtent     = extent
        ] (DxvkContext* ctx) {
          ctx->clearImageView(
            cImageView,
            cOffset, cExtent,
            cAspectMask,
            cClearValue);
        });
      }
    };

    auto ClearViewRect = [&](
      uint32_t           alignment,
      VkOffset3D         offset,
      VkExtent3D         extent) {
      // Clear depth if we need to.
      if (depthAspectMask != 0)
        ClearImageView(alignment, offset, extent, m_state.depthStencil->GetDepthStencilView(), depthAspectMask, clearValueDepth);

      // Clear render targets if we need to.
      if (Flags & D3DCLEAR_TARGET) {
        for (uint32_t rt = 0u; rt < m_state.renderTargets.size(); rt++) {
          if (!HasRenderTargetBound(rt))
            continue;
          const auto& rts = m_state.renderTargets[rt];
          const auto& rtv = rts->GetRenderTargetView(srgb);

          if (likely(rtv != nullptr)) {
            ClearImageView(alignment, offset, extent, rtv, VK_IMAGE_ASPECT_COLOR_BIT, clearValueColor);

            D3D9CommonTexture* dstTexture = rts->GetCommonTexture();

            if (dstTexture->IsAutomaticMip())
              MarkTextureMipsDirty(dstTexture);
          }
        }
      }
    };

    // A Hat in Time and other UE3 games only gets partial clears here
    // because of an oversized rt height due to their weird alignment...
    // This works around that.
    uint32_t alignment = m_d3d9Options.lenientClear ? 8 : 1;

    if (extent.width == 0 || extent.height == 0) {
      return D3D_OK;
    }

    if (!Count) {
      // Clear our viewport & scissor minified region in this rendertarget.
      ClearViewRect(alignment, offset, extent);
    }
    else {
      // Clear the application provided rects.
      for (uint32_t i = 0; i < Count; i++) {
        VkOffset3D rectOffset = {
          std::max<int32_t>(pRects[i].x1, offset.x),
          std::max<int32_t>(pRects[i].y1, offset.y),
          0
        };

        if (std::min<int32_t>(pRects[i].x2, offset.x + extent.width) <= rectOffset.x
          || std::min<int32_t>(pRects[i].y2, offset.y + extent.height) <= rectOffset.y) {
          continue;
        }

        VkExtent3D rectExtent = {
          std::min<uint32_t>(pRects[i].x2, offset.x + extent.width)  - rectOffset.x,
          std::min<uint32_t>(pRects[i].y2, offset.y + extent.height) - rectOffset.y,
          1u
        };

        ClearViewRect(alignment, rectOffset, rectExtent);
      }
    }

    return D3D_OK;
  }


  HRESULT STDMETHODCALLTYPE D3D9DeviceEx::SetTransform(D3DTRANSFORMSTATETYPE State, const D3DMATRIX* pMatrix) {
    return SetStateTransform(GetTransformIndex(State), pMatrix);
  }


  HRESULT STDMETHODCALLTYPE D3D9DeviceEx::GetTransform(D3DTRANSFORMSTATETYPE State, D3DMATRIX* pMatrix) {
    D3D9DeviceLock lock = LockDevice();

    if (unlikely(pMatrix == nullptr))
      return D3DERR_INVALIDCALL;

    *pMatrix = bit::cast<D3DMATRIX>(m_state.transforms[GetTransformIndex(State)]);

    return D3D_OK;
  }


  HRESULT STDMETHODCALLTYPE D3D9DeviceEx::MultiplyTransform(D3DTRANSFORMSTATETYPE TransformState, const D3DMATRIX* pMatrix) {
    D3D9DeviceLock lock = LockDevice();

    const uint32_t idx = GetTransformIndex(TransformState);

    m_state.transforms[idx] = m_state.transforms[idx] * ConvertMatrix(pMatrix);

    m_flags.set(D3D9DeviceFlag::DirtyFFVertexData);

    if (idx == GetTransformIndex(D3DTS_VIEW) || idx >= GetTransformIndex(D3DTS_WORLD))
      m_flags.set(D3D9DeviceFlag::DirtyFFVertexBlend);

    return D3D_OK;
  }


  HRESULT STDMETHODCALLTYPE D3D9DeviceEx::SetViewport(const D3DVIEWPORT9* pViewport) {
    D3D9DeviceLock lock = LockDevice();

    if (unlikely(ShouldRecord()))
      return m_recorder->SetViewport(pViewport);

    if (m_state.viewport == *pViewport)
      return D3D_OK;

    m_state.viewport = *pViewport;

    m_flags.set(D3D9DeviceFlag::DirtyViewportScissor);
    m_flags.set(D3D9DeviceFlag::DirtyFFViewport);
    m_flags.set(D3D9DeviceFlag::DirtyPointScale);

    return D3D_OK;
  }


  HRESULT STDMETHODCALLTYPE D3D9DeviceEx::GetViewport(D3DVIEWPORT9* pViewport) {
    D3D9DeviceLock lock = LockDevice();

    if (pViewport == nullptr)
      return D3DERR_INVALIDCALL;

    *pViewport = m_state.viewport;

    return D3D_OK;
  }


  HRESULT STDMETHODCALLTYPE D3D9DeviceEx::SetMaterial(const D3DMATERIAL9* pMaterial) {
    D3D9DeviceLock lock = LockDevice();

    if (unlikely(pMaterial == nullptr))
      return D3DERR_INVALIDCALL;

    if (unlikely(ShouldRecord()))
      return m_recorder->SetMaterial(pMaterial);

    m_state.material = *pMaterial;
    m_flags.set(D3D9DeviceFlag::DirtyFFVertexData);

    return D3D_OK;
  }


  HRESULT STDMETHODCALLTYPE D3D9DeviceEx::GetMaterial(D3DMATERIAL9* pMaterial) {
    D3D9DeviceLock lock = LockDevice();

    if (unlikely(pMaterial == nullptr))
      return D3DERR_INVALIDCALL;

    *pMaterial = m_state.material;

    return D3D_OK;
  }


  HRESULT STDMETHODCALLTYPE D3D9DeviceEx::SetLight(DWORD Index, const D3DLIGHT9* pLight) {
    D3D9DeviceLock lock = LockDevice();

    if (unlikely(pLight == nullptr))
      return D3DERR_INVALIDCALL;

    if (unlikely(ShouldRecord())) {
      m_recorder->SetLight(Index, pLight);
      return D3D_OK;
    }

    if (Index >= m_state.lights.size())
      m_state.lights.resize(Index + 1);

    m_state.lights[Index] = *pLight;

    if (m_state.IsLightEnabled(Index))
      m_flags.set(D3D9DeviceFlag::DirtyFFVertexData);

    return D3D_OK;
  }


  HRESULT STDMETHODCALLTYPE D3D9DeviceEx::GetLight(DWORD Index, D3DLIGHT9* pLight) {
    D3D9DeviceLock lock = LockDevice();

    if (unlikely(pLight == nullptr))
      return D3DERR_INVALIDCALL;

    if (unlikely(Index >= m_state.lights.size() || !m_state.lights[Index]))
      return D3DERR_INVALIDCALL;

    *pLight = m_state.lights[Index].value();

    return D3D_OK;
  }


  HRESULT STDMETHODCALLTYPE D3D9DeviceEx::LightEnable(DWORD Index, BOOL Enable) {
    D3D9DeviceLock lock = LockDevice();

    if (unlikely(ShouldRecord())) {
      m_recorder->LightEnable(Index, Enable);
      return D3D_OK;
    }

    if (unlikely(Index >= m_state.lights.size()))
      m_state.lights.resize(Index + 1);

    if (unlikely(!m_state.lights[Index]))
      m_state.lights[Index] = DefaultLight;

    if (m_state.IsLightEnabled(Index) == !!Enable)
      return D3D_OK;

    uint32_t searchIndex = std::numeric_limits<uint32_t>::max();
    uint32_t setIndex    = Index;

    if (!Enable)
      std::swap(searchIndex, setIndex);

    for (auto& idx : m_state.enabledLightIndices) {
      if (idx == searchIndex) {
        idx = setIndex;
        m_flags.set(D3D9DeviceFlag::DirtyFFVertexData);
        m_flags.set(D3D9DeviceFlag::DirtyFFVertexShader);
        break;
      }
    }

    return D3D_OK;
  }


  HRESULT STDMETHODCALLTYPE D3D9DeviceEx::GetLightEnable(DWORD Index, BOOL* pEnable) {
    D3D9DeviceLock lock = LockDevice();

    if (unlikely(pEnable == nullptr))
      return D3DERR_INVALIDCALL;

    if (unlikely(Index >= m_state.lights.size() || !m_state.lights[Index]))
      return D3DERR_INVALIDCALL;

    *pEnable = m_state.IsLightEnabled(Index) ? 128 : 0; // Weird quirk but OK.

    return D3D_OK;
  }


  HRESULT STDMETHODCALLTYPE D3D9DeviceEx::SetClipPlane(DWORD Index, const float* pPlane) {
    D3D9DeviceLock lock = LockDevice();

    if (unlikely(!pPlane))
      return D3DERR_INVALIDCALL;

    // Higher indexes will be capped to the last valid index
    if (unlikely(Index >= caps::MaxClipPlanes))
      Index = caps::MaxClipPlanes - 1;

    if (unlikely(ShouldRecord()))
      return m_recorder->SetClipPlane(Index, pPlane);

    bool dirty = false;

    for (uint32_t i = 0; i < 4; i++) {
      dirty |= m_state.clipPlanes[Index].coeff[i] != pPlane[i];
      m_state.clipPlanes[Index].coeff[i] = pPlane[i];
    }

    bool enabled = m_state.renderStates[D3DRS_CLIPPLANEENABLE] & (1u << Index);
    dirty &= enabled;

    if (dirty)
      m_flags.set(D3D9DeviceFlag::DirtyClipPlanes);

    return D3D_OK;
  }


  HRESULT STDMETHODCALLTYPE D3D9DeviceEx::GetClipPlane(DWORD Index, float* pPlane) {
    D3D9DeviceLock lock = LockDevice();

    if (unlikely(!pPlane))
      return D3DERR_INVALIDCALL;

    // Higher indexes will be capped to the last valid index
    if (unlikely(Index >= caps::MaxClipPlanes))
      Index = caps::MaxClipPlanes - 1;

    for (uint32_t i = 0; i < 4; i++)
      pPlane[i] = m_state.clipPlanes[Index].coeff[i];

    return D3D_OK;
  }


  HRESULT STDMETHODCALLTYPE D3D9DeviceEx::SetRenderState(D3DRENDERSTATETYPE State, DWORD Value) {
    D3D9DeviceLock lock = LockDevice();

    // D3D9 only allows reading for values 0 and 7-255 so we don't need to do anything but return OK
    if (unlikely(State > 255 || (State < D3DRS_ZENABLE && State != 0))) {
      return D3D_OK;
    }

    if (unlikely(ShouldRecord()))
      return m_recorder->SetRenderState(State, Value);

    auto& states = m_state.renderStates;
    DWORD old = states[State];

    bool changed = old != Value;

    if (likely(changed)) {
      const bool oldClipPlaneEnabled = IsClipPlaneEnabled();

      const bool oldDepthBiasEnabled = IsDepthBiasEnabled();

      const bool oldATOC = IsAlphaToCoverageEnabled();
      const bool oldNVDB = states[D3DRS_ADAPTIVETESS_X] == uint32_t(D3D9Format::NVDB);
      const bool oldAlphaTest = IsAlphaTestEnabled();

      states[State] = Value;

      // AMD's driver hack for ATOC and RESZ
      if (unlikely(State == D3DRS_POINTSIZE)) {
        // ATOC
        constexpr uint32_t AlphaToCoverageEnable  = uint32_t(D3D9Format::A2M1);
        constexpr uint32_t AlphaToCoverageDisable = uint32_t(D3D9Format::A2M0);

        if (Value == AlphaToCoverageEnable
         || Value == AlphaToCoverageDisable) {
          m_amdATOC = Value == AlphaToCoverageEnable;

          bool newATOC = IsAlphaToCoverageEnabled();
          bool newAlphaTest = IsAlphaTestEnabled();

          if (oldATOC != newATOC)
            m_flags.set(D3D9DeviceFlag::DirtyMultiSampleState);

          if (oldAlphaTest != newAlphaTest)
            m_flags.set(D3D9DeviceFlag::DirtyAlphaTestState);

          return D3D_OK;
        }

        // RESZ
        constexpr uint32_t RESZ = 0x7fa05000;
        if (Value == RESZ) {
          ResolveZ();
          return D3D_OK;
        }
      }

      // NV's driver hack for ATOC.
      if (unlikely(State == D3DRS_ADAPTIVETESS_Y)) {
        constexpr uint32_t AlphaToCoverageEnable  = uint32_t(D3D9Format::ATOC);
        constexpr uint32_t AlphaToCoverageDisable = 0;

        if (Value == AlphaToCoverageEnable
         || Value == AlphaToCoverageDisable) {
          m_nvATOC = Value == AlphaToCoverageEnable;

          bool newATOC = IsAlphaToCoverageEnabled();
          bool newAlphaTest = IsAlphaTestEnabled();

          if (oldATOC != newATOC)
            m_flags.set(D3D9DeviceFlag::DirtyMultiSampleState);

          if (oldAlphaTest != newAlphaTest)
            m_flags.set(D3D9DeviceFlag::DirtyAlphaTestState);

          return D3D_OK;
        }

        if (unlikely(Value == uint32_t(D3D9Format::COPM))) {
          // UE3 calls this MinimalNVIDIADriverShaderOptimization
          Logger::info("D3D9DeviceEx::SetRenderState: MinimalNVIDIADriverShaderOptimization is unsupported");
          return D3D_OK;
        }
      }

      switch (State) {
        case D3DRS_SEPARATEALPHABLENDENABLE:
        case D3DRS_ALPHABLENDENABLE:
        case D3DRS_BLENDOP:
        case D3DRS_BLENDOPALPHA:
        case D3DRS_DESTBLEND:
        case D3DRS_DESTBLENDALPHA:
        case D3DRS_SRCBLEND:
        case D3DRS_SRCBLENDALPHA:
          m_flags.set(D3D9DeviceFlag::DirtyBlendState);
          break;

        case D3DRS_COLORWRITEENABLE:
          if (likely(!old != !Value))
            UpdateAnyColorWrites<0>();
          m_flags.set(D3D9DeviceFlag::DirtyBlendState);
          break;
        case D3DRS_COLORWRITEENABLE1:
          if (likely(!old != !Value))
            UpdateAnyColorWrites<1>();
          m_flags.set(D3D9DeviceFlag::DirtyBlendState);
          break;
        case D3DRS_COLORWRITEENABLE2:
          if (likely(!old != !Value))
            UpdateAnyColorWrites<2>();
          m_flags.set(D3D9DeviceFlag::DirtyBlendState);
          break;
        case D3DRS_COLORWRITEENABLE3:
          if (likely(!old != !Value))
            UpdateAnyColorWrites<3>();
          m_flags.set(D3D9DeviceFlag::DirtyBlendState);
          break;

        case D3DRS_ALPHATESTENABLE: {
          bool newATOC = IsAlphaToCoverageEnabled();
          bool newAlphaTest = IsAlphaTestEnabled();

          if (oldATOC != newATOC)
            m_flags.set(D3D9DeviceFlag::DirtyMultiSampleState);

          if (oldAlphaTest != newAlphaTest)
            m_flags.set(D3D9DeviceFlag::DirtyAlphaTestState);

          break;
        }

        case D3DRS_ALPHAFUNC:
          m_flags.set(D3D9DeviceFlag::DirtyAlphaTestState);
          break;

        case D3DRS_BLENDFACTOR:
          BindBlendFactor();
          break;

        case D3DRS_MULTISAMPLEMASK:
          if (m_flags.test(D3D9DeviceFlag::ValidSampleMask))
            m_flags.set(D3D9DeviceFlag::DirtyMultiSampleState);
          break;

        case D3DRS_ZWRITEENABLE:
          if (likely(!old != !Value))
            UpdateActiveHazardsDS(std::numeric_limits<uint32_t>::max());
        [[fallthrough]];
        case D3DRS_STENCILENABLE:
        case D3DRS_ZENABLE:
          if (likely(m_state.depthStencil != nullptr))
            m_flags.set(D3D9DeviceFlag::DirtyFramebuffer);

          m_flags.set(D3D9DeviceFlag::DirtyDepthStencilState);
          break;

        case D3DRS_ZFUNC:
        case D3DRS_TWOSIDEDSTENCILMODE:
        case D3DRS_STENCILFAIL:
        case D3DRS_STENCILZFAIL:
        case D3DRS_STENCILPASS:
        case D3DRS_STENCILFUNC:
        case D3DRS_CCW_STENCILFAIL:
        case D3DRS_CCW_STENCILZFAIL:
        case D3DRS_CCW_STENCILPASS:
        case D3DRS_CCW_STENCILFUNC:
        case D3DRS_STENCILMASK:
        case D3DRS_STENCILWRITEMASK:
          m_flags.set(D3D9DeviceFlag::DirtyDepthStencilState);
          break;

        case D3DRS_STENCILREF:
          BindDepthStencilRefrence();
          break;

        case D3DRS_SCISSORTESTENABLE:
          m_flags.set(D3D9DeviceFlag::DirtyViewportScissor);
          break;

        case D3DRS_SRGBWRITEENABLE:
          m_flags.set(D3D9DeviceFlag::DirtyFramebuffer);
          break;

        case D3DRS_DEPTHBIAS:
        case D3DRS_SLOPESCALEDEPTHBIAS: {
          const bool depthBiasEnabled = IsDepthBiasEnabled();

          if (depthBiasEnabled != oldDepthBiasEnabled)
            m_flags.set(D3D9DeviceFlag::DirtyRasterizerState);

          if (depthBiasEnabled)
            m_flags.set(D3D9DeviceFlag::DirtyDepthBias);

          break;
        }
        case D3DRS_CULLMODE:
        case D3DRS_FILLMODE:
          m_flags.set(D3D9DeviceFlag::DirtyRasterizerState);
          break;

        case D3DRS_CLIPPLANEENABLE: {
          const bool clipPlaneEnabled = IsClipPlaneEnabled();

          if (clipPlaneEnabled != oldClipPlaneEnabled)
            m_flags.set(D3D9DeviceFlag::DirtyFFVertexShader);

          m_flags.set(D3D9DeviceFlag::DirtyClipPlanes);
          break;
        }

        case D3DRS_ALPHAREF:
          UpdatePushConstant<D3D9RenderStateItem::AlphaRef>();
          break;

        case D3DRS_TEXTUREFACTOR:
          m_flags.set(D3D9DeviceFlag::DirtyFFPixelData);
          break;

        case D3DRS_DIFFUSEMATERIALSOURCE:
        case D3DRS_AMBIENTMATERIALSOURCE:
        case D3DRS_SPECULARMATERIALSOURCE:
        case D3DRS_EMISSIVEMATERIALSOURCE:
        case D3DRS_COLORVERTEX:
        case D3DRS_LIGHTING:
        case D3DRS_NORMALIZENORMALS:
        case D3DRS_LOCALVIEWER:
          m_flags.set(D3D9DeviceFlag::DirtyFFVertexShader);
          break;

        case D3DRS_AMBIENT:
          m_flags.set(D3D9DeviceFlag::DirtyFFVertexData);
          break;

        case D3DRS_SPECULARENABLE:
          m_flags.set(D3D9DeviceFlag::DirtyFFPixelShader);
          break;

        case D3DRS_FOGENABLE:
        case D3DRS_FOGVERTEXMODE:
        case D3DRS_FOGTABLEMODE:
          m_flags.set(D3D9DeviceFlag::DirtyFogState);
          break;

        case D3DRS_RANGEFOGENABLE:
          m_flags.set(D3D9DeviceFlag::DirtyFFVertexShader);
          break;

        case D3DRS_FOGCOLOR:
          m_flags.set(D3D9DeviceFlag::DirtyFogColor);
          break;

        case D3DRS_FOGSTART:
          m_flags.set(D3D9DeviceFlag::DirtyFogScale);
          break;

        case D3DRS_FOGEND:
          m_flags.set(D3D9DeviceFlag::DirtyFogScale);
          m_flags.set(D3D9DeviceFlag::DirtyFogEnd);
          break;

        case D3DRS_FOGDENSITY:
          m_flags.set(D3D9DeviceFlag::DirtyFogDensity);
          break;

        case D3DRS_POINTSIZE:
          UpdatePushConstant<D3D9RenderStateItem::PointSize>();
          break;

        case D3DRS_POINTSIZE_MIN:
          UpdatePushConstant<D3D9RenderStateItem::PointSizeMin>();
          break;

        case D3DRS_POINTSIZE_MAX:
          UpdatePushConstant<D3D9RenderStateItem::PointSizeMax>();
          break;

        case D3DRS_POINTSCALE_A:
        case D3DRS_POINTSCALE_B:
        case D3DRS_POINTSCALE_C:
          m_flags.set(D3D9DeviceFlag::DirtyPointScale);
          break;

        case D3DRS_POINTSCALEENABLE:
        case D3DRS_POINTSPRITEENABLE:
          // Nothing to do here!
          // This is handled in UpdatePointMode.
          break;

        case D3DRS_SHADEMODE:
          m_flags.set(D3D9DeviceFlag::DirtyRasterizerState);
          break;

        case D3DRS_TWEENFACTOR:
          m_flags.set(D3D9DeviceFlag::DirtyFFVertexData);
          break;

        case D3DRS_VERTEXBLEND:
          m_flags.set(D3D9DeviceFlag::DirtyFFVertexShader);
          break;

        case D3DRS_INDEXEDVERTEXBLENDENABLE:
          if (CanSWVP() && Value)
            m_flags.set(D3D9DeviceFlag::DirtyFFVertexBlend);

          m_flags.set(D3D9DeviceFlag::DirtyFFVertexShader);
          break;

        case D3DRS_ADAPTIVETESS_Y:
          break;

        case D3DRS_ADAPTIVETESS_X:
        case D3DRS_ADAPTIVETESS_Z:
        case D3DRS_ADAPTIVETESS_W:
          if (states[D3DRS_ADAPTIVETESS_X] == uint32_t(D3D9Format::NVDB) || oldNVDB) {
            m_flags.set(D3D9DeviceFlag::DirtyDepthBounds);

            if (m_state.depthStencil != nullptr && m_state.renderStates[D3DRS_ZENABLE])
              m_flags.set(D3D9DeviceFlag::DirtyFramebuffer);
            break;
          }
        [[fallthrough]];

        default:
          static bool s_errorShown[256];

          if (!std::exchange(s_errorShown[State], true))
            Logger::warn(str::format("D3D9DeviceEx::SetRenderState: Unhandled render state ", State));
          break;
      }
    }

    return D3D_OK;
  }


  HRESULT STDMETHODCALLTYPE D3D9DeviceEx::GetRenderState(D3DRENDERSTATETYPE State, DWORD* pValue) {
    D3D9DeviceLock lock = LockDevice();

    if (unlikely(pValue == nullptr))
      return D3DERR_INVALIDCALL;

    if (unlikely(State > 255 || (State < D3DRS_ZENABLE && State != 0))) {
      return D3DERR_INVALIDCALL;
    }

    if (State < D3DRS_ZENABLE || State > D3DRS_BLENDOPALPHA)
      *pValue = 0;
    else
      *pValue = m_state.renderStates[State];

    return D3D_OK;
  }


  HRESULT STDMETHODCALLTYPE D3D9DeviceEx::CreateStateBlock(
          D3DSTATEBLOCKTYPE      Type,
          IDirect3DStateBlock9** ppSB) {
    D3D9DeviceLock lock = LockDevice();

    // A state block can not be created while another is being recorded.
    if (unlikely(ShouldRecord()))
      return D3DERR_INVALIDCALL;

    InitReturnPtr(ppSB);

    if (unlikely(ppSB == nullptr))
      return D3DERR_INVALIDCALL;

    try {
      const Com<D3D9StateBlock> sb = new D3D9StateBlock(this, ConvertStateBlockType(Type));
      *ppSB = sb.ref();
      if (!m_isD3D8Compatible)
        m_losableResourceCounter++;

      return D3D_OK;
    }
    catch (const DxvkError & e) {
      Logger::err(e.message());
      return D3DERR_INVALIDCALL;
    }
  }


  HRESULT STDMETHODCALLTYPE D3D9DeviceEx::BeginStateBlock() {
    D3D9DeviceLock lock = LockDevice();

    // Only one state block can be recorded at a given time.
    if (unlikely(ShouldRecord()))
      return D3DERR_INVALIDCALL;

    m_recorder = new D3D9StateBlock(this, D3D9StateBlockType::None);

    return D3D_OK;
  }


  HRESULT STDMETHODCALLTYPE D3D9DeviceEx::EndStateBlock(IDirect3DStateBlock9** ppSB) {
    D3D9DeviceLock lock = LockDevice();

    // Recording a state block can't end if recording hasn't been started.
    if (unlikely(ppSB == nullptr || !ShouldRecord()))
      return D3DERR_INVALIDCALL;

    InitReturnPtr(ppSB);

    *ppSB = m_recorder.ref();
    if (!m_isD3D8Compatible)
      m_losableResourceCounter++;
    m_recorder = nullptr;

    return D3D_OK;
  }


  HRESULT STDMETHODCALLTYPE D3D9DeviceEx::SetClipStatus(const D3DCLIPSTATUS9* pClipStatus) {
    Logger::warn("D3D9DeviceEx::SetClipStatus: Stub");
    return D3D_OK;
  }


  HRESULT STDMETHODCALLTYPE D3D9DeviceEx::GetClipStatus(D3DCLIPSTATUS9* pClipStatus) {
    Logger::warn("D3D9DeviceEx::GetClipStatus: Stub");
    return D3D_OK;
  }


  HRESULT STDMETHODCALLTYPE D3D9DeviceEx::GetTexture(DWORD Stage, IDirect3DBaseTexture9** ppTexture) {
    D3D9DeviceLock lock = LockDevice();

    if (ppTexture == nullptr)
      return D3DERR_INVALIDCALL;

    *ppTexture = nullptr;

    if (unlikely(InvalidSampler(Stage)))
      return D3D_OK;

    DWORD stateSampler = RemapSamplerState(Stage);

    *ppTexture = ref(m_state.textures[stateSampler]);

    return D3D_OK;
  }


  HRESULT STDMETHODCALLTYPE D3D9DeviceEx::SetTexture(DWORD Stage, IDirect3DBaseTexture9* pTexture) {
    if (unlikely(InvalidSampler(Stage)))
      return D3D_OK;

    DWORD stateSampler = RemapSamplerState(Stage);

    return SetStateTexture(stateSampler, pTexture);
  }


  HRESULT STDMETHODCALLTYPE D3D9DeviceEx::GetTextureStageState(
          DWORD                    Stage,
          D3DTEXTURESTAGESTATETYPE Type,
          DWORD*                   pValue) {
    auto dxvkType = RemapTextureStageStateType(Type);

    if (unlikely(pValue == nullptr))
      return D3DERR_INVALIDCALL;

    Stage = std::min(Stage, DWORD(caps::TextureStageCount - 1));
    dxvkType = std::min(dxvkType, D3D9TextureStageStateTypes(DXVK_TSS_COUNT - 1));

    *pValue = m_state.textureStages[Stage][dxvkType];

    return D3D_OK;
  }

  HRESULT STDMETHODCALLTYPE D3D9DeviceEx::SetTextureStageState(
          DWORD                    Stage,
          D3DTEXTURESTAGESTATETYPE Type,
          DWORD                    Value) {
    return SetStateTextureStageState(Stage, RemapTextureStageStateType(Type), Value);
  }


  HRESULT STDMETHODCALLTYPE D3D9DeviceEx::GetSamplerState(
          DWORD               Sampler,
          D3DSAMPLERSTATETYPE Type,
          DWORD*              pValue) {
    D3D9DeviceLock lock = LockDevice();

    if (unlikely(pValue == nullptr))
      return D3DERR_INVALIDCALL;

    *pValue = 0;

    if (unlikely(InvalidSampler(Sampler)))
      return D3D_OK;

    Sampler = RemapSamplerState(Sampler);

    *pValue = m_state.samplerStates[Sampler][Type];

    return D3D_OK;
  }


  HRESULT STDMETHODCALLTYPE D3D9DeviceEx::SetSamplerState(
          DWORD               Sampler,
          D3DSAMPLERSTATETYPE Type,
          DWORD               Value) {
    if (unlikely(InvalidSampler(Sampler)))
      return D3D_OK;

    uint32_t stateSampler = RemapSamplerState(Sampler);

    return SetStateSamplerState(stateSampler, Type, Value);
  }


  HRESULT STDMETHODCALLTYPE D3D9DeviceEx::ValidateDevice(DWORD* pNumPasses) {
    D3D9DeviceLock lock = LockDevice();

    if (pNumPasses != nullptr)
      *pNumPasses = 1;

    return IsDeviceLost() ? D3DERR_DEVICELOST : D3D_OK;
  }


  HRESULT STDMETHODCALLTYPE D3D9DeviceEx::SetPaletteEntries(UINT PaletteNumber, const PALETTEENTRY* pEntries) {
    // This succeeds even though we don't advertise support.
    return D3D_OK;
  }


  HRESULT STDMETHODCALLTYPE D3D9DeviceEx::GetPaletteEntries(UINT PaletteNumber, PALETTEENTRY* pEntries) {
    // Don't advertise support for this...
    return D3DERR_INVALIDCALL;
  }


  HRESULT STDMETHODCALLTYPE D3D9DeviceEx::SetCurrentTexturePalette(UINT PaletteNumber) {
    // This succeeds even though we don't advertise support.
    return D3D_OK;
  }


  HRESULT STDMETHODCALLTYPE D3D9DeviceEx::GetCurrentTexturePalette(UINT *PaletteNumber) {
    // Don't advertise support for this...
    return D3DERR_INVALIDCALL;
  }


  HRESULT STDMETHODCALLTYPE D3D9DeviceEx::SetScissorRect(const RECT* pRect) {
    D3D9DeviceLock lock = LockDevice();

    if (unlikely(pRect == nullptr))
      return D3DERR_INVALIDCALL;

    if (unlikely(ShouldRecord()))
      return m_recorder->SetScissorRect(pRect);

    if (m_state.scissorRect == *pRect)
      return D3D_OK;

    m_state.scissorRect = *pRect;

    m_flags.set(D3D9DeviceFlag::DirtyViewportScissor);

    return D3D_OK;
  }


  HRESULT STDMETHODCALLTYPE D3D9DeviceEx::GetScissorRect(RECT* pRect) {
    D3D9DeviceLock lock = LockDevice();

    if (unlikely(pRect == nullptr))
      return D3DERR_INVALIDCALL;

    *pRect = m_state.scissorRect;

    return D3D_OK;
  }


  HRESULT STDMETHODCALLTYPE D3D9DeviceEx::SetSoftwareVertexProcessing(BOOL bSoftware) {
    auto lock = LockDevice();

    if (bSoftware && !CanSWVP())
      return D3DERR_INVALIDCALL;

    if (!bSoftware && (m_behaviorFlags & D3DCREATE_SOFTWARE_VERTEXPROCESSING))
      return D3DERR_INVALIDCALL;

    m_isSWVP = bSoftware;

    return D3D_OK;
  }


  BOOL    STDMETHODCALLTYPE D3D9DeviceEx::GetSoftwareVertexProcessing() {
    auto lock = LockDevice();

    return m_isSWVP;
  }


  HRESULT STDMETHODCALLTYPE D3D9DeviceEx::SetNPatchMode(float nSegments) {
    return D3D_OK;
  }


  float   STDMETHODCALLTYPE D3D9DeviceEx::GetNPatchMode() {
    return 0.0f;
  }


  HRESULT STDMETHODCALLTYPE D3D9DeviceEx::DrawPrimitive(
          D3DPRIMITIVETYPE PrimitiveType,
          UINT             StartVertex,
          UINT             PrimitiveCount) {
    D3D9DeviceLock lock = LockDevice();

    if (unlikely(m_state.vertexDecl == nullptr))
      return D3DERR_INVALIDCALL;

    if (unlikely(!PrimitiveCount))
      return S_OK;

    bool dynamicSysmemVBOs;
    uint32_t firstIndex     = 0;
    int32_t baseVertexIndex = 0;
    uint32_t vertexCount    = GetVertexCount(PrimitiveType, PrimitiveCount);
    UploadPerDrawData(
      StartVertex,
      vertexCount,
      firstIndex,
      0,
      baseVertexIndex,
      &dynamicSysmemVBOs,
      nullptr
    );

    PrepareDraw(PrimitiveType, !dynamicSysmemVBOs, false);

    EmitCs([this,
      cPrimType    = PrimitiveType,
      cPrimCount   = PrimitiveCount,
      cStartVertex = StartVertex
    ](DxvkContext* ctx) {
      uint32_t vertexCount = GetVertexCount(cPrimType, cPrimCount);

      ApplyPrimitiveType(ctx, cPrimType);

      // Tests on Windows show that D3D9 does not do non-indexed instanced draws.

      VkDrawIndirectCommand draw = { };
      draw.vertexCount   = vertexCount;
      draw.instanceCount = 1u;
      draw.firstVertex   = cStartVertex;

      ctx->draw(1u, &draw);
    });

    return D3D_OK;
  }

  HRESULT STDMETHODCALLTYPE D3D9DeviceEx::DrawIndexedPrimitive(
          D3DPRIMITIVETYPE PrimitiveType,
          INT              BaseVertexIndex,
          UINT             MinVertexIndex,
          UINT             NumVertices,
          UINT             StartIndex,
          UINT             PrimitiveCount) {
    D3D9DeviceLock lock = LockDevice();

    if (unlikely(m_state.vertexDecl == nullptr))
      return D3DERR_INVALIDCALL;

    if (unlikely(!PrimitiveCount))
      return S_OK;

    bool dynamicSysmemVBOs;
    bool dynamicSysmemIBO;
    uint32_t indexCount = GetVertexCount(PrimitiveType, PrimitiveCount);
    UploadPerDrawData(
      MinVertexIndex,
      NumVertices,
      StartIndex,
      indexCount,
      BaseVertexIndex,
      &dynamicSysmemVBOs,
      &dynamicSysmemIBO
    );

    PrepareDraw(PrimitiveType, !dynamicSysmemVBOs, !dynamicSysmemIBO);

    EmitCs([this,
      cPrimType        = PrimitiveType,
      cPrimCount       = PrimitiveCount,
      cStartIndex      = StartIndex,
      cBaseVertexIndex = BaseVertexIndex,
      cInstanceCount   = GetInstanceCount()
    ](DxvkContext* ctx) {
      auto drawInfo = GenerateDrawInfo(cPrimType, cPrimCount, cInstanceCount);

      ApplyPrimitiveType(ctx, cPrimType);

      VkDrawIndexedIndirectCommand draw = { };
      draw.indexCount    = drawInfo.vertexCount;
      draw.instanceCount = drawInfo.instanceCount;
      draw.firstIndex    = cStartIndex;
      draw.vertexOffset  = cBaseVertexIndex;

      ctx->drawIndexed(1u, &draw);
    });

    return D3D_OK;
  }


  HRESULT STDMETHODCALLTYPE D3D9DeviceEx::DrawPrimitiveUP(
          D3DPRIMITIVETYPE PrimitiveType,
          UINT             PrimitiveCount,
    const void*            pVertexStreamZeroData,
          UINT             VertexStreamZeroStride) {
    D3D9DeviceLock lock = LockDevice();

    if (unlikely(m_state.vertexDecl == nullptr))
      return D3DERR_INVALIDCALL;

    if (unlikely(!PrimitiveCount))
      return S_OK;

    PrepareDraw(PrimitiveType, false, false);

    uint32_t vertexCount = GetVertexCount(PrimitiveType, PrimitiveCount);

    const uint32_t dataSize = GetUPDataSize(vertexCount, VertexStreamZeroStride);
    const uint32_t bufferSize = GetUPBufferSize(vertexCount, VertexStreamZeroStride);

    auto upSlice = AllocUPBuffer(bufferSize);
    FillUPVertexBuffer(upSlice.mapPtr, pVertexStreamZeroData, dataSize, bufferSize);

    EmitCs([this,
      cBufferSlice  = std::move(upSlice.slice),
      cPrimType     = PrimitiveType,
      cStride       = VertexStreamZeroStride,
      cVertexCount  = vertexCount
    ](DxvkContext* ctx) mutable {
      ApplyPrimitiveType(ctx, cPrimType);

      // Tests on Windows show that D3D9 does not do non-indexed instanced draws.
      VkDrawIndirectCommand draw = { };
      draw.vertexCount = cVertexCount;
      draw.instanceCount = 1u;

      ctx->bindVertexBuffer(0, std::move(cBufferSlice), cStride);
      ctx->draw(1u, &draw);
      ctx->bindVertexBuffer(0, DxvkBufferSlice(), 0);
    });

    m_state.vertexBuffers[0].vertexBuffer = nullptr;
    m_state.vertexBuffers[0].offset       = 0;
    m_state.vertexBuffers[0].stride       = 0;

    return D3D_OK;
  }


  HRESULT STDMETHODCALLTYPE D3D9DeviceEx::DrawIndexedPrimitiveUP(
          D3DPRIMITIVETYPE PrimitiveType,
          UINT             MinVertexIndex,
          UINT             NumVertices,
          UINT             PrimitiveCount,
    const void*            pIndexData,
          D3DFORMAT        IndexDataFormat,
    const void*            pVertexStreamZeroData,
          UINT             VertexStreamZeroStride) {
    D3D9DeviceLock lock = LockDevice();

    if (unlikely(m_state.vertexDecl == nullptr))
        return D3DERR_INVALIDCALL;

    if (unlikely(!PrimitiveCount))
      return S_OK;

    PrepareDraw(PrimitiveType, false, false);

    uint32_t vertexCount = GetVertexCount(PrimitiveType, PrimitiveCount);

    const uint32_t vertexDataSize = GetUPDataSize(MinVertexIndex + NumVertices, VertexStreamZeroStride);
    const uint32_t vertexBufferSize = GetUPBufferSize(MinVertexIndex + NumVertices, VertexStreamZeroStride);

    const uint32_t indexSize = IndexDataFormat == D3DFMT_INDEX16 ? 2 : 4;
    const uint32_t indicesSize = vertexCount * indexSize;

    const uint32_t upSize = vertexBufferSize + indicesSize;

    auto upSlice = AllocUPBuffer(upSize);
    uint8_t* data = reinterpret_cast<uint8_t*>(upSlice.mapPtr);
    FillUPVertexBuffer(data, pVertexStreamZeroData, vertexDataSize, vertexBufferSize);
    std::memcpy(data + vertexBufferSize, pIndexData, indicesSize);

    EmitCs([this,
      cVertexSize   = vertexBufferSize,
      cBufferSlice  = std::move(upSlice.slice),
      cPrimType     = PrimitiveType,
      cPrimCount    = PrimitiveCount,
      cStride       = VertexStreamZeroStride,
      cInstanceCount = GetInstanceCount(),
      cIndexType    = DecodeIndexType(
                        static_cast<D3D9Format>(IndexDataFormat))
    ](DxvkContext* ctx) {
      auto drawInfo = GenerateDrawInfo(cPrimType, cPrimCount, cInstanceCount);

      ApplyPrimitiveType(ctx, cPrimType);

      VkDrawIndexedIndirectCommand draw = { };
      draw.indexCount    = drawInfo.vertexCount;
      draw.instanceCount = drawInfo.instanceCount;

      ctx->bindVertexBuffer(0, cBufferSlice.subSlice(0, cVertexSize), cStride);
      ctx->bindIndexBuffer(cBufferSlice.subSlice(cVertexSize, cBufferSlice.length() - cVertexSize), cIndexType);
      ctx->drawIndexed(1u, &draw);
      ctx->bindVertexBuffer(0, DxvkBufferSlice(), 0);
      ctx->bindIndexBuffer(DxvkBufferSlice(), VK_INDEX_TYPE_UINT32);
    });

    m_state.vertexBuffers[0].vertexBuffer = nullptr;
    m_state.vertexBuffers[0].offset       = 0;
    m_state.vertexBuffers[0].stride       = 0;

    m_state.indices = nullptr;

    return D3D_OK;
  }


  HRESULT STDMETHODCALLTYPE D3D9DeviceEx::ProcessVertices(
          UINT                         SrcStartIndex,
          UINT                         DestIndex,
          UINT                         VertexCount,
          IDirect3DVertexBuffer9*      pDestBuffer,
          IDirect3DVertexDeclaration9* pVertexDecl,
          DWORD                        Flags) {
    D3D9DeviceLock lock = LockDevice();

    if (unlikely(pDestBuffer == nullptr))
      return D3DERR_INVALIDCALL;

    // When vertex shader 3.0 or above is set as the current vertex shader,
    // the output vertex declaration must be present.
    if (UseProgrammableVS()) {
      const auto& programInfo = GetCommonShader(m_state.vertexShader)->GetInfo();

      if (unlikely(programInfo.majorVersion() >= 3) && (pVertexDecl == nullptr))
        return D3DERR_INVALIDCALL;
    }

    if (!SupportsSWVP()) {
      static bool s_errorShown = false;

      if (!std::exchange(s_errorShown, true))
        Logger::err("D3D9DeviceEx::ProcessVertices: SWVP emu unsupported (vertexPipelineStoresAndAtomics)");

      return D3D_OK;
    }

    if (!VertexCount)
      return D3D_OK;

    D3D9CommonBuffer* dst  = static_cast<D3D9VertexBuffer*>(pDestBuffer)->GetCommonBuffer();
    D3D9VertexDecl*   decl = static_cast<D3D9VertexDecl*>  (pVertexDecl);

    bool dynamicSysmemVBOs;
    uint32_t firstIndex     = 0;
    int32_t baseVertexIndex = 0;
    UploadPerDrawData(
      SrcStartIndex,
      VertexCount,
      firstIndex,
      0,
      baseVertexIndex,
      &dynamicSysmemVBOs,
      nullptr
    );

    PrepareDraw(D3DPT_FORCE_DWORD, !dynamicSysmemVBOs, false);

    if (decl == nullptr) {
      DWORD FVF = dst->Desc()->FVF;

      auto iter = m_fvfTable.find(FVF);

      if (iter == m_fvfTable.end()) {
        decl = new D3D9VertexDecl(this, FVF);
        m_fvfTable.insert(std::make_pair(FVF, decl));
      }
      else
        decl = iter->second.ptr();
    }

    uint32_t offset = DestIndex * decl->GetSize(0);

    auto slice = dst->GetBufferSlice<D3D9_COMMON_BUFFER_TYPE_REAL>();
         slice = slice.subSlice(offset, slice.length() - offset);

    D3D9CompactVertexElements elements;
    for (const D3DVERTEXELEMENT9& element : decl->GetElements()) {
      elements.emplace_back(element);
    }

    EmitCs([this,
      cVertexElements = std::move(elements),
      cVertexCount    = VertexCount,
      cStartIndex     = SrcStartIndex,
      cInstanceCount  = GetInstanceCount(),
      cBufferSlice    = slice
    ](DxvkContext* ctx) mutable {
      Rc<DxvkShader> shader = m_swvpEmulator.GetShaderModule(this, std::move(cVertexElements));

      auto drawInfo = GenerateDrawInfo(D3DPT_POINTLIST, cVertexCount, cInstanceCount);

      if (drawInfo.instanceCount != 1) {
        drawInfo.instanceCount = 1;

        Logger::warn("D3D9DeviceEx::ProcessVertices: instancing unsupported");
      }

      ApplyPrimitiveType(ctx, D3DPT_POINTLIST);

      // Unbind the pixel shader, we aren't drawing
      // to avoid val errors / UB.
      ctx->bindShader<VK_SHADER_STAGE_FRAGMENT_BIT>(nullptr);

      VkDrawIndirectCommand draw = { };
      draw.vertexCount   = drawInfo.vertexCount;
      draw.instanceCount = drawInfo.instanceCount;
      draw.firstVertex   = cStartIndex;

      ctx->bindShader<VK_SHADER_STAGE_GEOMETRY_BIT>(std::move(shader));
      ctx->bindUniformBuffer(VK_SHADER_STAGE_GEOMETRY_BIT, getSWVPBufferSlot(), std::move(cBufferSlice));
      ctx->draw(1u, &draw);
      ctx->bindUniformBuffer(VK_SHADER_STAGE_GEOMETRY_BIT, getSWVPBufferSlot(), DxvkBufferSlice());
      ctx->bindShader<VK_SHADER_STAGE_GEOMETRY_BIT>(nullptr);
    });

    // We unbound the pixel shader before,
    // let's make sure that gets rebound.
    m_flags.set(D3D9DeviceFlag::DirtyFFPixelShader);

    if (m_state.pixelShader != nullptr) {
      BindShader<DxsoProgramTypes::PixelShader>(
        GetCommonShader(m_state.pixelShader));
    }

    if (dst->GetMapMode() == D3D9_COMMON_BUFFER_MAP_MODE_BUFFER) {
      uint32_t copySize = VertexCount * decl->GetSize(0);

      EmitCs([
        cSrcBuffer = dst->GetBuffer<D3D9_COMMON_BUFFER_TYPE_REAL>(),
        cDstBuffer = dst->GetBuffer<D3D9_COMMON_BUFFER_TYPE_MAPPING>(),
        cOffset    = offset,
        cCopySize  = copySize
      ](DxvkContext* ctx) {
        ctx->copyBuffer(cDstBuffer, cOffset, cSrcBuffer, cOffset, cCopySize);
      });
    }

    dst->SetNeedsReadback(true);
    TrackBufferMappingBufferSequenceNumber(dst);

    return D3D_OK;
  }


  HRESULT STDMETHODCALLTYPE D3D9DeviceEx::CreateVertexDeclaration(
    const D3DVERTEXELEMENT9*            pVertexElements,
          IDirect3DVertexDeclaration9** ppDecl) {
    InitReturnPtr(ppDecl);

    if (unlikely(ppDecl == nullptr || pVertexElements == nullptr))
      return D3DERR_INVALIDCALL;

    const D3DVERTEXELEMENT9* counter = pVertexElements;
    while (counter->Stream != 0xFF)
      counter++;

    const uint32_t declCount = uint32_t(counter - pVertexElements);

    try {
      const Com<D3D9VertexDecl> decl = new D3D9VertexDecl(this, pVertexElements, declCount);
      *ppDecl = decl.ref();
      return D3D_OK;
    }
    catch (const DxvkError & e) {
      Logger::err(e.message());
      return D3DERR_INVALIDCALL;
    }
  }


  HRESULT STDMETHODCALLTYPE D3D9DeviceEx::SetVertexDeclaration(IDirect3DVertexDeclaration9* pDecl) {
    D3D9DeviceLock lock = LockDevice();

    D3D9VertexDecl* decl = static_cast<D3D9VertexDecl*>(pDecl);

    if (unlikely(ShouldRecord()))
      return m_recorder->SetVertexDeclaration(decl);

    if (decl == m_state.vertexDecl.ptr())
      return D3D_OK;

    bool dirtyFFShader = decl == nullptr || m_state.vertexDecl == nullptr;
    if (!dirtyFFShader)
      dirtyFFShader |= decl->GetFlags()        != m_state.vertexDecl->GetFlags()
                    || decl->GetTexcoordMask() != m_state.vertexDecl->GetTexcoordMask();

    if (dirtyFFShader)
      m_flags.set(D3D9DeviceFlag::DirtyFFVertexShader);

    m_state.vertexDecl = decl;

    m_flags.set(D3D9DeviceFlag::DirtyInputLayout);

    return D3D_OK;
  }


  HRESULT STDMETHODCALLTYPE D3D9DeviceEx::GetVertexDeclaration(IDirect3DVertexDeclaration9** ppDecl) {
    D3D9DeviceLock lock = LockDevice();

    InitReturnPtr(ppDecl);

    if (ppDecl == nullptr)
      return D3D_OK;

    if (m_state.vertexDecl == nullptr)
      return D3D_OK;

    *ppDecl = m_state.vertexDecl.ref();

    return D3D_OK;
  }


  HRESULT STDMETHODCALLTYPE D3D9DeviceEx::SetFVF(DWORD FVF) {
    D3D9DeviceLock lock = LockDevice();

    if (FVF == 0)
      return D3D_OK;

    D3D9VertexDecl* decl = nullptr;

    auto iter = m_fvfTable.find(FVF);

    if (iter == m_fvfTable.end()) {
      decl = new D3D9VertexDecl(this, FVF);
      m_fvfTable.insert(std::make_pair(FVF, decl));
    }
    else
      decl = iter->second.ptr();

    return this->SetVertexDeclaration(decl);
  }


  HRESULT STDMETHODCALLTYPE D3D9DeviceEx::GetFVF(DWORD* pFVF) {
    D3D9DeviceLock lock = LockDevice();

    if (pFVF == nullptr)
      return D3DERR_INVALIDCALL;

    *pFVF = m_state.vertexDecl != nullptr
      ? m_state.vertexDecl->GetFVF()
      : 0;

    return D3D_OK;
  }


  HRESULT STDMETHODCALLTYPE D3D9DeviceEx::CreateVertexShader(
    const DWORD*                   pFunction,
          IDirect3DVertexShader9** ppShader) {
    // CreateVertexShader does not init the
    // return ptr unlike CreatePixelShader

    if (unlikely(ppShader == nullptr))
      return D3DERR_INVALIDCALL;

    const uint32_t majorVersion = D3DSHADER_VERSION_MAJOR(pFunction[0]);
    const uint32_t minorVersion = D3DSHADER_VERSION_MINOR(pFunction[0]);

    // Late fixed-function capable hardware exposed support for VS 1.1
    const uint32_t shaderModelVS = m_isD3D8Compatible ? 1u : std::max(1u, m_d3d9Options.shaderModel);

    if (unlikely(majorVersion > shaderModelVS
             || (majorVersion == 1 && minorVersion > 1)
             // Skip checking the SM2 minor version, as it has a 2_x mode apparently
             || (majorVersion == 3 && minorVersion != 0))) {
      Logger::err(str::format("D3D9DeviceEx::CreateVertexShader: Unsupported VS version ", majorVersion, ".", minorVersion));
      return D3DERR_INVALIDCALL;
    }

    DxsoModuleInfo moduleInfo;
    moduleInfo.options = m_dxsoOptions;

    D3D9CommonShader module;
    uint32_t bytecodeLength;

    if (FAILED(this->CreateShaderModule(&module,
      &bytecodeLength,
      VK_SHADER_STAGE_VERTEX_BIT,
      pFunction,
      &moduleInfo)))
      return D3DERR_INVALIDCALL;


    if (m_isD3D8Compatible && !m_isSWVP) {
      const uint32_t maxVSConstantIndex = module.GetMaxDefinedConstant();
      // D3D8 enforces the value advertised in pCaps->MaxVertexShaderConst for HWVP
      if (unlikely(maxVSConstantIndex > caps::MaxFloatConstantsVS - 1)) {
        Logger::err(str::format("D3D9DeviceEx::CreateVertexShader: Invalid constant index ", maxVSConstantIndex));
        return D3DERR_INVALIDCALL;
      }
    }

    *ppShader = ref(new D3D9VertexShader(this,
      &m_shaderAllocator,
      module,
      pFunction,
      bytecodeLength));

    return D3D_OK;
  }


  HRESULT STDMETHODCALLTYPE D3D9DeviceEx::SetVertexShader(IDirect3DVertexShader9* pShader) {
    D3D9DeviceLock lock = LockDevice();

    D3D9VertexShader* shader = static_cast<D3D9VertexShader*>(pShader);

    if (unlikely(ShouldRecord()))
      return m_recorder->SetVertexShader(shader);

    if (shader == m_state.vertexShader.ptr())
      return D3D_OK;

    auto* oldShader = GetCommonShader(m_state.vertexShader);
    auto* newShader = GetCommonShader(shader);

    bool oldCopies = oldShader && oldShader->GetMeta().needsConstantCopies;
    bool newCopies = newShader && newShader->GetMeta().needsConstantCopies;

    m_consts[DxsoProgramTypes::VertexShader].dirty |= oldCopies || newCopies || !oldShader;
    m_consts[DxsoProgramTypes::VertexShader].meta  = newShader ? newShader->GetMeta() : DxsoShaderMetaInfo();

    if (newShader && oldShader) {
      m_consts[DxsoProgramTypes::VertexShader].dirty
        |= newShader->GetMeta().maxConstIndexF > oldShader->GetMeta().maxConstIndexF
        || newShader->GetMeta().maxConstIndexI > oldShader->GetMeta().maxConstIndexI
        || newShader->GetMeta().maxConstIndexB > oldShader->GetMeta().maxConstIndexB;
    }

    m_state.vertexShader = shader;

    if (shader != nullptr) {
      m_flags.clr(D3D9DeviceFlag::DirtyProgVertexShader);
      m_flags.set(D3D9DeviceFlag::DirtyFFVertexShader);

      BindShader<DxsoProgramTypes::VertexShader>(GetCommonShader(shader));
      m_vsShaderMasks = newShader->GetShaderMask();

      UpdateTextureTypeMismatchesForShader(newShader, m_vsShaderMasks.samplerMask, FirstVSSamplerSlot);
    }
    else {
      m_vsShaderMasks = D3D9ShaderMasks();

      // Fixed function vertex shaders don't support sampling textures.
      m_dirtyTextures |= m_vsShaderMasks.samplerMask & m_mismatchingTextureTypes;
      m_mismatchingTextureTypes &= ~m_vsShaderMasks.samplerMask;
    }

    m_flags.set(D3D9DeviceFlag::DirtyInputLayout);

    return D3D_OK;
  }


  HRESULT STDMETHODCALLTYPE D3D9DeviceEx::GetVertexShader(IDirect3DVertexShader9** ppShader) {
    D3D9DeviceLock lock = LockDevice();

    InitReturnPtr(ppShader);

    if (unlikely(ppShader == nullptr))
      return D3DERR_INVALIDCALL;

    *ppShader = m_state.vertexShader.ref();

    return D3D_OK;
  }


  HRESULT STDMETHODCALLTYPE D3D9DeviceEx::SetVertexShaderConstantF(
          UINT   StartRegister,
    const float* pConstantData,
          UINT   Vector4fCount) {
    D3D9DeviceLock lock = LockDevice();

    return SetShaderConstants<
      DxsoProgramTypes::VertexShader,
      D3D9ConstantType::Float>(
        StartRegister,
        pConstantData,
        Vector4fCount);
  }


  HRESULT STDMETHODCALLTYPE D3D9DeviceEx::GetVertexShaderConstantF(
          UINT   StartRegister,
          float* pConstantData,
          UINT   Vector4fCount) {
    D3D9DeviceLock lock = LockDevice();

    return GetShaderConstants<
      DxsoProgramTypes::VertexShader,
      D3D9ConstantType::Float>(
        StartRegister,
        pConstantData,
        Vector4fCount);
  }


  HRESULT STDMETHODCALLTYPE D3D9DeviceEx::SetVertexShaderConstantI(
          UINT StartRegister,
    const int* pConstantData,
          UINT Vector4iCount) {
    D3D9DeviceLock lock = LockDevice();

    return SetShaderConstants<
      DxsoProgramTypes::VertexShader,
      D3D9ConstantType::Int>(
        StartRegister,
        pConstantData,
        Vector4iCount);
  }


  HRESULT STDMETHODCALLTYPE D3D9DeviceEx::GetVertexShaderConstantI(
          UINT StartRegister,
          int* pConstantData,
          UINT Vector4iCount) {
    D3D9DeviceLock lock = LockDevice();

    return GetShaderConstants<
      DxsoProgramTypes::VertexShader,
      D3D9ConstantType::Int>(
        StartRegister,
        pConstantData,
        Vector4iCount);
  }


  HRESULT STDMETHODCALLTYPE D3D9DeviceEx::SetVertexShaderConstantB(
          UINT  StartRegister,
    const BOOL* pConstantData,
          UINT  BoolCount) {
    D3D9DeviceLock lock = LockDevice();

    return SetShaderConstants<
      DxsoProgramTypes::VertexShader,
      D3D9ConstantType::Bool>(
        StartRegister,
        pConstantData,
        BoolCount);
  }


  HRESULT STDMETHODCALLTYPE D3D9DeviceEx::GetVertexShaderConstantB(
          UINT  StartRegister,
          BOOL* pConstantData,
          UINT  BoolCount) {
    D3D9DeviceLock lock = LockDevice();

    return GetShaderConstants<
      DxsoProgramTypes::VertexShader,
      D3D9ConstantType::Bool>(
        StartRegister,
        pConstantData,
        BoolCount);
  }


  HRESULT STDMETHODCALLTYPE D3D9DeviceEx::SetStreamSource(
          UINT                    StreamNumber,
          IDirect3DVertexBuffer9* pStreamData,
          UINT                    OffsetInBytes,
          UINT                    Stride) {
    D3D9DeviceLock lock = LockDevice();

    if (unlikely(StreamNumber >= caps::MaxStreams))
      return D3DERR_INVALIDCALL;

    D3D9VertexBuffer* buffer = static_cast<D3D9VertexBuffer*>(pStreamData);

    if (unlikely(ShouldRecord()))
      return m_recorder->SetStreamSource(
        StreamNumber,
        buffer,
        OffsetInBytes,
        Stride);

    auto& vbo = m_state.vertexBuffers[StreamNumber];
    bool needsUpdate = vbo.vertexBuffer != buffer;

    if (needsUpdate)
      vbo.vertexBuffer = buffer;

    const uint32_t bit = 1u << StreamNumber;
    m_activeVertexBuffers &= ~bit;
    m_activeVertexBuffersToUploadPerDraw &= ~bit;
    m_activeVertexBuffersToUpload &= ~bit;

    if (buffer != nullptr) {
      needsUpdate |= vbo.offset != OffsetInBytes
                  || vbo.stride != Stride;

      vbo.offset = OffsetInBytes;
      vbo.stride = Stride;

      const D3D9CommonBuffer* commonBuffer = GetCommonBuffer(buffer);
      m_activeVertexBuffers |= bit;
      if (commonBuffer->DoPerDrawUpload() || CanOnlySWVP())
        m_activeVertexBuffersToUploadPerDraw |= bit;
      if (commonBuffer->NeedsUpload()) {
        m_activeVertexBuffersToUpload |= bit;
      }
    } else {
      // D3D9 doesn't actually unbind any vertex buffer when passing null.
      // Operation Flashpoint: Red River relies on this behavior.
      needsUpdate = false;
      vbo.offset = 0;
    }

    if (needsUpdate)
      BindVertexBuffer(StreamNumber, buffer, OffsetInBytes, Stride);

    return D3D_OK;
  }


  HRESULT STDMETHODCALLTYPE D3D9DeviceEx::GetStreamSource(
          UINT                     StreamNumber,
          IDirect3DVertexBuffer9** ppStreamData,
          UINT*                    pOffsetInBytes,
          UINT*                    pStride) {
    D3D9DeviceLock lock = LockDevice();

    InitReturnPtr(ppStreamData);

    if (likely(pOffsetInBytes != nullptr))
      *pOffsetInBytes = 0;

    if (likely(pStride != nullptr))
      *pStride = 0;

    if (unlikely(ppStreamData == nullptr || pOffsetInBytes == nullptr || pStride == nullptr))
      return D3DERR_INVALIDCALL;

    if (unlikely(StreamNumber >= caps::MaxStreams))
      return D3DERR_INVALIDCALL;

    const auto& vbo = m_state.vertexBuffers[StreamNumber];

    *ppStreamData   = vbo.vertexBuffer.ref();
    *pOffsetInBytes = vbo.offset;
    *pStride        = vbo.stride;

    return D3D_OK;
  }


  HRESULT STDMETHODCALLTYPE D3D9DeviceEx::SetStreamSourceFreq(UINT StreamNumber, UINT Setting) {
    D3D9DeviceLock lock = LockDevice();

    if (unlikely(StreamNumber >= caps::MaxStreams))
      return D3DERR_INVALIDCALL;

    const bool indexed  = Setting & D3DSTREAMSOURCE_INDEXEDDATA;
    const bool instanced = Setting & D3DSTREAMSOURCE_INSTANCEDATA;

    if (unlikely(StreamNumber == 0 && instanced))
      return D3DERR_INVALIDCALL;

    if (unlikely(instanced && indexed))
      return D3DERR_INVALIDCALL;

    if (unlikely(Setting == 0))
      return D3DERR_INVALIDCALL;

    if (unlikely(ShouldRecord()))
      return m_recorder->SetStreamSourceFreq(StreamNumber, Setting);

    if (m_state.streamFreq[StreamNumber] == Setting)
      return D3D_OK;

    m_state.streamFreq[StreamNumber] = Setting;

    if (instanced)
      m_instancedData |=   1u << StreamNumber;
    else
      m_instancedData &= ~(1u << StreamNumber);

    m_flags.set(D3D9DeviceFlag::DirtyInputLayout);

    return D3D_OK;
  }


  HRESULT STDMETHODCALLTYPE D3D9DeviceEx::GetStreamSourceFreq(UINT StreamNumber, UINT* pSetting) {
    D3D9DeviceLock lock = LockDevice();

    if (unlikely(StreamNumber >= caps::MaxStreams))
      return D3DERR_INVALIDCALL;

    if (unlikely(pSetting == nullptr))
      return D3DERR_INVALIDCALL;

    *pSetting = m_state.streamFreq[StreamNumber];

    return D3D_OK;
  }


  HRESULT STDMETHODCALLTYPE D3D9DeviceEx::SetIndices(IDirect3DIndexBuffer9* pIndexData) {
    D3D9DeviceLock lock = LockDevice();

    D3D9IndexBuffer* buffer = static_cast<D3D9IndexBuffer*>(pIndexData);

    if (unlikely(ShouldRecord()))
      return m_recorder->SetIndices(buffer);

    if (buffer == m_state.indices.ptr())
      return D3D_OK;

    m_state.indices = buffer;

    // Don't unbind the buffer if the game sets a nullptr here.
    // Operation Flashpoint Red River breaks if we do that.
    // EndScene will clean it up if necessary.
    if (buffer != nullptr)
      BindIndices();

    return D3D_OK;
  }


  HRESULT STDMETHODCALLTYPE D3D9DeviceEx::GetIndices(IDirect3DIndexBuffer9** ppIndexData) {
    D3D9DeviceLock lock = LockDevice();
    InitReturnPtr(ppIndexData);

    if (unlikely(ppIndexData == nullptr))
      return D3DERR_INVALIDCALL;

    *ppIndexData = m_state.indices.ref();

    return D3D_OK;
  }


  HRESULT STDMETHODCALLTYPE D3D9DeviceEx::CreatePixelShader(
    const DWORD*                  pFunction,
          IDirect3DPixelShader9** ppShader) {
    InitReturnPtr(ppShader);

    if (unlikely(ppShader == nullptr))
      return D3DERR_INVALIDCALL;

    const uint32_t majorVersion = D3DSHADER_VERSION_MAJOR(pFunction[0]);
    const uint32_t minorVersion = D3DSHADER_VERSION_MINOR(pFunction[0]);

    const uint32_t shaderModelPS = m_isD3D8Compatible ? std::min(1u, m_d3d9Options.shaderModel) : m_d3d9Options.shaderModel;

    if (unlikely(majorVersion > shaderModelPS
             || (majorVersion == 1 && minorVersion > 4)
             // Skip checking the SM2 minor version, as it has a 2_x mode apparently
             || (majorVersion == 3 && minorVersion != 0))) {
      Logger::err(str::format("D3D9DeviceEx::CreatePixelShader: Unsupported PS version ", majorVersion, ".", minorVersion));
      return D3DERR_INVALIDCALL;
    }

    DxsoModuleInfo moduleInfo;
    moduleInfo.options = m_dxsoOptions;

    D3D9CommonShader module;
    uint32_t bytecodeLength;

    if (FAILED(this->CreateShaderModule(&module,
      &bytecodeLength,
      VK_SHADER_STAGE_FRAGMENT_BIT,
      pFunction,
      &moduleInfo)))
      return D3DERR_INVALIDCALL;

    *ppShader = ref(new D3D9PixelShader(this,
      &m_shaderAllocator,
      module,
      pFunction,
      bytecodeLength));

    return D3D_OK;
  }


  HRESULT STDMETHODCALLTYPE D3D9DeviceEx::SetPixelShader(IDirect3DPixelShader9* pShader) {
    D3D9DeviceLock lock = LockDevice();

    D3D9PixelShader* shader = static_cast<D3D9PixelShader*>(pShader);

    if (unlikely(ShouldRecord()))
      return m_recorder->SetPixelShader(shader);

    if (shader == m_state.pixelShader.ptr())
      return D3D_OK;

    auto* oldShader = GetCommonShader(m_state.pixelShader);
    auto* newShader = GetCommonShader(shader);

    bool oldCopies = oldShader && oldShader->GetMeta().needsConstantCopies;
    bool newCopies = newShader && newShader->GetMeta().needsConstantCopies;

    m_consts[DxsoProgramTypes::PixelShader].dirty |= oldCopies || newCopies || !oldShader;
    m_consts[DxsoProgramTypes::PixelShader].meta  = newShader ? newShader->GetMeta() : DxsoShaderMetaInfo();

    if (newShader && oldShader) {
      m_consts[DxsoProgramTypes::PixelShader].dirty
        |= newShader->GetMeta().maxConstIndexF > oldShader->GetMeta().maxConstIndexF
        || newShader->GetMeta().maxConstIndexI > oldShader->GetMeta().maxConstIndexI
        || newShader->GetMeta().maxConstIndexB > oldShader->GetMeta().maxConstIndexB;
    }

    m_state.pixelShader = shader;

    D3D9ShaderMasks newShaderMasks;

    if (shader != nullptr) {
      m_flags.set(D3D9DeviceFlag::DirtyFFPixelShader);

      BindShader<DxsoProgramTypes::PixelShader>(newShader);
      newShaderMasks = newShader->GetShaderMask();

      UpdateTextureTypeMismatchesForShader(newShader, newShaderMasks.samplerMask, 0);
    }
    else {
      // TODO: What fixed function textures are in use?
      // Currently we are making all 8 of them as in use here.

      // The RT output is always 0 for fixed function.
      newShaderMasks = FixedFunctionMask;

      // Fixed function always uses spec constants to decide the texture type.
      m_dirtyTextures |= newShaderMasks.samplerMask & m_mismatchingTextureTypes;
      m_mismatchingTextureTypes &= ~newShaderMasks.samplerMask;
    }

    // If we have any RTs we would have bound to the the FB
    // not in the new shader mask, mark the framebuffer as dirty
    // so we unbind them.
    uint32_t boundMask = 0u;
    uint32_t anyColorWriteMask = 0u;
    for (uint32_t i = 0u; i < m_state.renderTargets.size(); i++) {
      boundMask |= HasRenderTargetBound(i) << i;
      anyColorWriteMask |= (m_state.renderStates[ColorWriteIndex(i)] != 0) << i;
    }

    uint32_t oldUseMask = boundMask & anyColorWriteMask & m_psShaderMasks.rtMask;
    uint32_t newUseMask = boundMask & anyColorWriteMask & newShaderMasks.rtMask;
    if (oldUseMask != newUseMask)
      m_flags.set(D3D9DeviceFlag::DirtyFramebuffer);

    if (m_psShaderMasks.samplerMask != newShaderMasks.samplerMask ||
        m_psShaderMasks.rtMask != newShaderMasks.rtMask) {
      m_psShaderMasks = newShaderMasks;
      UpdateActiveHazardsRT(std::numeric_limits<uint32_t>::max());
      UpdateActiveHazardsDS(std::numeric_limits<uint32_t>::max());
    }

    return D3D_OK;
  }


  HRESULT STDMETHODCALLTYPE D3D9DeviceEx::GetPixelShader(IDirect3DPixelShader9** ppShader) {
    D3D9DeviceLock lock = LockDevice();

    InitReturnPtr(ppShader);

    if (unlikely(ppShader == nullptr))
      return D3DERR_INVALIDCALL;

    *ppShader = m_state.pixelShader.ref();

    return D3D_OK;
  }


  HRESULT STDMETHODCALLTYPE D3D9DeviceEx::SetPixelShaderConstantF(
    UINT   StartRegister,
    const float* pConstantData,
    UINT   Vector4fCount) {
    D3D9DeviceLock lock = LockDevice();

    return SetShaderConstants <
      DxsoProgramTypes::PixelShader,
      D3D9ConstantType::Float>(
        StartRegister,
        pConstantData,
        Vector4fCount);
  }


  HRESULT STDMETHODCALLTYPE D3D9DeviceEx::GetPixelShaderConstantF(
    UINT   StartRegister,
    float* pConstantData,
    UINT   Vector4fCount) {
    D3D9DeviceLock lock = LockDevice();

    return GetShaderConstants<
      DxsoProgramTypes::PixelShader,
      D3D9ConstantType::Float>(
        StartRegister,
        pConstantData,
        Vector4fCount);
  }


  HRESULT STDMETHODCALLTYPE D3D9DeviceEx::SetPixelShaderConstantI(
    UINT StartRegister,
    const int* pConstantData,
    UINT Vector4iCount) {
    D3D9DeviceLock lock = LockDevice();

    return SetShaderConstants<
      DxsoProgramTypes::PixelShader,
      D3D9ConstantType::Int>(
        StartRegister,
        pConstantData,
        Vector4iCount);
  }


  HRESULT STDMETHODCALLTYPE D3D9DeviceEx::GetPixelShaderConstantI(
    UINT StartRegister,
    int* pConstantData,
    UINT Vector4iCount) {
    D3D9DeviceLock lock = LockDevice();

    return GetShaderConstants<
      DxsoProgramTypes::PixelShader,
      D3D9ConstantType::Int>(
        StartRegister,
        pConstantData,
        Vector4iCount);
  }


  HRESULT STDMETHODCALLTYPE D3D9DeviceEx::SetPixelShaderConstantB(
    UINT  StartRegister,
    const BOOL* pConstantData,
    UINT  BoolCount) {
    D3D9DeviceLock lock = LockDevice();

    return SetShaderConstants<
      DxsoProgramTypes::PixelShader,
      D3D9ConstantType::Bool>(
        StartRegister,
        pConstantData,
        BoolCount);
  }


  HRESULT STDMETHODCALLTYPE D3D9DeviceEx::GetPixelShaderConstantB(
    UINT  StartRegister,
    BOOL* pConstantData,
    UINT  BoolCount) {
    D3D9DeviceLock lock = LockDevice();

    return GetShaderConstants<
      DxsoProgramTypes::PixelShader,
      D3D9ConstantType::Bool>(
        StartRegister,
        pConstantData,
        BoolCount);
  }


  HRESULT STDMETHODCALLTYPE D3D9DeviceEx::DrawRectPatch(
          UINT               Handle,
    const float*             pNumSegs,
    const D3DRECTPATCH_INFO* pRectPatchInfo) {
    static bool s_errorShown = false;

    if (!std::exchange(s_errorShown, true))
      Logger::warn("D3D9DeviceEx::DrawRectPatch: Stub");
    return D3DERR_INVALIDCALL;
  }


  HRESULT STDMETHODCALLTYPE D3D9DeviceEx::DrawTriPatch(
          UINT              Handle,
    const float*            pNumSegs,
    const D3DTRIPATCH_INFO* pTriPatchInfo) {
    static bool s_errorShown = false;

    if (!std::exchange(s_errorShown, true))
      Logger::warn("D3D9DeviceEx::DrawTriPatch: Stub");
    return D3DERR_INVALIDCALL;
  }


  HRESULT STDMETHODCALLTYPE D3D9DeviceEx::DeletePatch(UINT Handle) {
    static bool s_errorShown = false;

    if (!std::exchange(s_errorShown, true))
      Logger::warn("D3D9DeviceEx::DeletePatch: Stub");
    return D3DERR_INVALIDCALL;
  }


  HRESULT STDMETHODCALLTYPE D3D9DeviceEx::CreateQuery(D3DQUERYTYPE Type, IDirect3DQuery9** ppQuery) {
    HRESULT hr = D3D9Query::QuerySupported(this, Type);

    if (ppQuery == nullptr || hr != D3D_OK)
      return hr;

    try {
      *ppQuery = ref(new D3D9Query(this, Type));
      return D3D_OK;
    }
    catch (const DxvkError & e) {
      Logger::err(e.message());
      return D3DERR_NOTAVAILABLE;
    }
  }


  // Ex Methods


  HRESULT STDMETHODCALLTYPE D3D9DeviceEx::SetConvolutionMonoKernel(
          UINT   width,
          UINT   height,
          float* rows,
          float* columns) {
    // We don't advertise support for this.
    return D3DERR_INVALIDCALL;
  }


  HRESULT STDMETHODCALLTYPE D3D9DeviceEx::ComposeRects(
          IDirect3DSurface9*      pSrc,
          IDirect3DSurface9*      pDst,
          IDirect3DVertexBuffer9* pSrcRectDescs,
          UINT                    NumRects,
          IDirect3DVertexBuffer9* pDstRectDescs,
          D3DCOMPOSERECTSOP       Operation,
          int                     Xoffset,
          int                     Yoffset) {
    Logger::warn("D3D9DeviceEx::ComposeRects: Stub");
    return D3D_OK;
  }


  HRESULT STDMETHODCALLTYPE D3D9DeviceEx::GetGPUThreadPriority(INT* pPriority) {
    Logger::warn("D3D9DeviceEx::GetGPUThreadPriority: Stub");
    return D3D_OK;
  }


  HRESULT STDMETHODCALLTYPE D3D9DeviceEx::SetGPUThreadPriority(INT Priority) {
    Logger::warn("D3D9DeviceEx::SetGPUThreadPriority: Stub");
    return D3D_OK;
  }


  HRESULT STDMETHODCALLTYPE D3D9DeviceEx::WaitForVBlank(UINT iSwapChain) {
    if (unlikely(iSwapChain != 0))
      return D3DERR_INVALIDCALL;

    return m_implicitSwapchain->WaitForVBlank();
  }


  HRESULT STDMETHODCALLTYPE D3D9DeviceEx::CheckResourceResidency(IDirect3DResource9** pResourceArray, UINT32 NumResources) {
    Logger::warn("D3D9DeviceEx::CheckResourceResidency: Stub");
    return D3D_OK;
  }


  HRESULT STDMETHODCALLTYPE D3D9DeviceEx::SetMaximumFrameLatency(UINT MaxLatency) {
    D3D9DeviceLock lock = LockDevice();

    if (MaxLatency == 0)
      MaxLatency = DefaultFrameLatency;

    if (MaxLatency > MaxFrameLatency)
      MaxLatency = MaxFrameLatency;

    m_frameLatency = MaxLatency;

    m_implicitSwapchain->SyncFrameLatency();

    return D3D_OK;
  }


  HRESULT STDMETHODCALLTYPE D3D9DeviceEx::GetMaximumFrameLatency(UINT* pMaxLatency) {
    D3D9DeviceLock lock = LockDevice();

    if (unlikely(pMaxLatency == nullptr))
      return D3DERR_INVALIDCALL;

    *pMaxLatency = m_frameLatency;

    return D3D_OK;
  }


  HRESULT STDMETHODCALLTYPE D3D9DeviceEx::CheckDeviceState(HWND hDestinationWindow) {
    return D3D_OK;
  }


  HRESULT STDMETHODCALLTYPE D3D9DeviceEx::PresentEx(
    const RECT* pSourceRect,
    const RECT* pDestRect,
          HWND hDestWindowOverride,
    const RGNDATA* pDirtyRegion,
          DWORD dwFlags) {

    if (m_cursor.IsSoftwareCursor()) {
      D3D9_SOFTWARE_CURSOR* pSoftwareCursor = m_cursor.GetSoftwareCursor();

      UINT cursorWidth  = pSoftwareCursor->DrawCursor ? pSoftwareCursor->Width : 0;
      UINT cursorHeight = pSoftwareCursor->DrawCursor ? pSoftwareCursor->Height : 0;

      m_implicitSwapchain->SetCursorPosition(pSoftwareCursor->X - pSoftwareCursor->XHotSpot,
                                             pSoftwareCursor->Y - pSoftwareCursor->YHotSpot,
                                             cursorWidth, cursorHeight);

      // Once a hardware cursor has been set or the device has been reset,
      // we need to ensure that we render a 0-sized rectangle first, and
      // only then fully clear the software cursor.
      if (unlikely(pSoftwareCursor->ResetCursor)) {
        pSoftwareCursor->Width = 0;
        pSoftwareCursor->Height = 0;
        pSoftwareCursor->XHotSpot = 0;
        pSoftwareCursor->YHotSpot = 0;
        pSoftwareCursor->ResetCursor = false;
      }
    }

    return m_implicitSwapchain->Present(
      pSourceRect,
      pDestRect,
      hDestWindowOverride,
      pDirtyRegion,
      dwFlags);
  }


  HRESULT STDMETHODCALLTYPE D3D9DeviceEx::CreateRenderTargetEx(
          UINT                Width,
          UINT                Height,
          D3DFORMAT           Format,
          D3DMULTISAMPLE_TYPE MultiSample,
          DWORD               MultisampleQuality,
          BOOL                Lockable,
          IDirect3DSurface9** ppSurface,
          HANDLE*             pSharedHandle,
          DWORD               Usage) {
    InitReturnPtr(ppSurface);

    if (unlikely(ppSurface == nullptr))
      return D3DERR_INVALIDCALL;

    if (unlikely(MultiSample > D3DMULTISAMPLE_16_SAMPLES))
      return D3DERR_INVALIDCALL;

    uint32_t sampleCount = std::max<uint32_t>(MultiSample, 1u);

    // Check if this is a power of two...
    if (sampleCount & (sampleCount - 1))
      return D3DERR_NOTAVAILABLE;

    D3D9_COMMON_TEXTURE_DESC desc;
    desc.Width              = Width;
    desc.Height             = Height;
    desc.Depth              = 1;
    desc.ArraySize          = 1;
    desc.MipLevels          = 1;
    desc.Usage              = Usage | D3DUSAGE_RENDERTARGET;
    desc.Format             = EnumerateFormat(Format);
    desc.Pool               = D3DPOOL_DEFAULT;
    desc.Discard            = FALSE;
    desc.MultiSample        = MultiSample;
    desc.MultisampleQuality = MultisampleQuality;
    desc.IsBackBuffer       = FALSE;
    desc.IsAttachmentOnly   = TRUE;
    desc.IsLockable         = Lockable;

    if (FAILED(D3D9CommonTexture::NormalizeTextureProperties(this, D3DRTYPE_SURFACE, &desc)))
      return D3DERR_INVALIDCALL;

    try {
      const Com<D3D9Surface> surface = new D3D9Surface(this, &desc, IsExtended(), nullptr, pSharedHandle);
      m_initializer->InitTexture(surface->GetCommonTexture());
      *ppSurface = surface.ref();
      m_losableResourceCounter++;

      return D3D_OK;
    }
    catch (const DxvkError& e) {
      Logger::err(e.message());
      return D3DERR_OUTOFVIDEOMEMORY;
    }
  }


  HRESULT STDMETHODCALLTYPE D3D9DeviceEx::CreateOffscreenPlainSurfaceEx(
          UINT                Width,
          UINT                Height,
          D3DFORMAT           Format,
          D3DPOOL             Pool,
          IDirect3DSurface9** ppSurface,
          HANDLE*             pSharedHandle,
          DWORD               Usage) {
    InitReturnPtr(ppSurface);

    if (unlikely(ppSurface == nullptr))
      return D3DERR_INVALIDCALL;

    D3D9_COMMON_TEXTURE_DESC desc;
    desc.Width              = Width;
    desc.Height             = Height;
    desc.Depth              = 1;
    desc.ArraySize          = 1;
    desc.MipLevels          = 1;
    desc.Usage              = Usage;
    desc.Format             = EnumerateFormat(Format);
    desc.Pool               = Pool;
    desc.Discard            = FALSE;
    desc.MultiSample        = D3DMULTISAMPLE_NONE;
    desc.MultisampleQuality = 0;
    desc.IsBackBuffer       = FALSE;
    desc.IsAttachmentOnly   = TRUE;
    // Docs: Off-screen plain surfaces are always lockable, regardless of their pool types.
    desc.IsLockable         = TRUE;

    if (FAILED(D3D9CommonTexture::NormalizeTextureProperties(this, D3DRTYPE_SURFACE, &desc)))
      return D3DERR_INVALIDCALL;

    if (pSharedHandle != nullptr && Pool != D3DPOOL_DEFAULT)
      return D3DERR_INVALIDCALL;

    try {
      const Com<D3D9Surface> surface = new D3D9Surface(this, &desc, IsExtended(), nullptr, pSharedHandle);
      m_initializer->InitTexture(surface->GetCommonTexture());
      *ppSurface = surface.ref();
      
      if (desc.Pool == D3DPOOL_DEFAULT)
        m_losableResourceCounter++;

      return D3D_OK;
    }
    catch (const DxvkError& e) {
      Logger::err(e.message());
      return D3DERR_OUTOFVIDEOMEMORY;
    }
  }


  HRESULT STDMETHODCALLTYPE D3D9DeviceEx::CreateDepthStencilSurfaceEx(
          UINT                Width,
          UINT                Height,
          D3DFORMAT           Format,
          D3DMULTISAMPLE_TYPE MultiSample,
          DWORD               MultisampleQuality,
          BOOL                Discard,
          IDirect3DSurface9** ppSurface,
          HANDLE*             pSharedHandle,
          DWORD               Usage) {
    InitReturnPtr(ppSurface);

    if (unlikely(ppSurface == nullptr))
      return D3DERR_INVALIDCALL;

    D3D9_COMMON_TEXTURE_DESC desc;
    desc.Width              = Width;
    desc.Height             = Height;
    desc.Depth              = 1;
    desc.ArraySize          = 1;
    desc.MipLevels          = 1;
    desc.Usage              = Usage | D3DUSAGE_DEPTHSTENCIL;
    desc.Format             = EnumerateFormat(Format);
    desc.Pool               = D3DPOOL_DEFAULT;
    desc.Discard            = Discard;
    desc.MultiSample        = MultiSample;
    desc.MultisampleQuality = MultisampleQuality;
    desc.IsBackBuffer       = FALSE;
    desc.IsAttachmentOnly   = TRUE;
    desc.IsLockable         = IsLockableDepthStencilFormat(desc.Format);

    if (FAILED(D3D9CommonTexture::NormalizeTextureProperties(this, D3DRTYPE_SURFACE, &desc)))
      return D3DERR_INVALIDCALL;

    try {
      const Com<D3D9Surface> surface = new D3D9Surface(this, &desc, IsExtended(), nullptr, pSharedHandle);
      m_initializer->InitTexture(surface->GetCommonTexture());
      *ppSurface = surface.ref();
      m_losableResourceCounter++;

      return D3D_OK;
    }
    catch (const DxvkError& e) {
      Logger::err(e.message());
      return D3DERR_OUTOFVIDEOMEMORY;
    }
  }


  HRESULT STDMETHODCALLTYPE D3D9DeviceEx::ResetEx(
          D3DPRESENT_PARAMETERS* pPresentationParameters,
          D3DDISPLAYMODEEX*      pFullscreenDisplayMode) {
    D3D9DeviceLock lock = LockDevice();

    HRESULT hr = ResetSwapChain(pPresentationParameters, pFullscreenDisplayMode);
    if (FAILED(hr))
      return hr;

    return D3D_OK;
  }


  HRESULT STDMETHODCALLTYPE D3D9DeviceEx::GetDisplayModeEx(
          UINT                iSwapChain,
          D3DDISPLAYMODEEX*   pMode,
          D3DDISPLAYROTATION* pRotation) {
    if (unlikely(iSwapChain != 0))
      return D3DERR_INVALIDCALL;

    return m_implicitSwapchain->GetDisplayModeEx(pMode, pRotation);
  }


  HRESULT STDMETHODCALLTYPE D3D9DeviceEx::CreateAdditionalSwapChainEx(
          D3DPRESENT_PARAMETERS* pPresentationParameters,
    const D3DDISPLAYMODEEX*      pFullscreenDisplayMode,
          IDirect3DSwapChain9**  ppSwapChain) {
    D3D9DeviceLock lock = LockDevice();

    InitReturnPtr(ppSwapChain);

    if (ppSwapChain == nullptr || pPresentationParameters == nullptr)
      return D3DERR_INVALIDCALL;

    // Additional fullscreen swapchains are forbidden.
    if (!pPresentationParameters->Windowed)
      return D3DERR_INVALIDCALL;

    // We can't make another swapchain if we are fullscreen.
    if (!m_implicitSwapchain->GetPresentParams()->Windowed)
      return D3DERR_INVALIDCALL;

    if (unlikely(IsDeviceLost())) {
      return D3DERR_DEVICELOST;
    }

    m_implicitSwapchain->Invalidate(pPresentationParameters->hDeviceWindow);

    try {
      auto* swapchain = new D3D9SwapChainEx(this, pPresentationParameters, pFullscreenDisplayMode, false);
      *ppSwapChain = ref(swapchain);
      m_losableResourceCounter++;
    }
    catch (const DxvkError & e) {
      Logger::err(e.message());
      return D3DERR_NOTAVAILABLE;
    }

    return D3D_OK;
  }


  HRESULT D3D9DeviceEx::SetStateSamplerState(
    DWORD               StateSampler,
    D3DSAMPLERSTATETYPE Type,
    DWORD               Value) {
    D3D9DeviceLock lock = LockDevice();

    if (unlikely(ShouldRecord()))
      return m_recorder->SetStateSamplerState(StateSampler, Type, Value);

    auto& state = m_state.samplerStates;

    if (state[StateSampler][Type] == Value)
      return D3D_OK;

    state[StateSampler][Type] = Value;

    const uint32_t samplerBit = 1u << StateSampler;

    if (Type == D3DSAMP_ADDRESSU
     || Type == D3DSAMP_ADDRESSV
     || Type == D3DSAMP_ADDRESSW
     || Type == D3DSAMP_MAGFILTER
     || Type == D3DSAMP_MINFILTER
     || Type == D3DSAMP_MIPFILTER
     || Type == D3DSAMP_MAXANISOTROPY
     || Type == D3DSAMP_MIPMAPLODBIAS
     || Type == D3DSAMP_MAXMIPLEVEL
     || Type == D3DSAMP_BORDERCOLOR)
      m_dirtySamplerStates |= samplerBit;
    else if (Type == D3DSAMP_SRGBTEXTURE && (m_activeTextures & samplerBit))
      m_dirtyTextures |= samplerBit;

    constexpr DWORD Fetch4Enabled  = MAKEFOURCC('G', 'E', 'T', '4');
    constexpr DWORD Fetch4Disabled = MAKEFOURCC('G', 'E', 'T', '1');

    if (unlikely(Type == D3DSAMP_MIPMAPLODBIAS)) {
      if (unlikely(Value == Fetch4Enabled))
        m_fetch4Enabled |= samplerBit;
      else if (unlikely(Value == Fetch4Disabled))
        m_fetch4Enabled &= ~samplerBit;

      UpdateActiveFetch4(StateSampler);
    }

    if (unlikely(Type == D3DSAMP_MAGFILTER && (m_fetch4Enabled & samplerBit)))
      UpdateActiveFetch4(StateSampler);

    return D3D_OK;
  }


  HRESULT D3D9DeviceEx::SetStateTexture(DWORD StateSampler, IDirect3DBaseTexture9* pTexture) {
    D3D9DeviceLock lock = LockDevice();

    if (unlikely(ShouldRecord()))
      return m_recorder->SetStateTexture(StateSampler, pTexture);

    if (m_state.textures[StateSampler] == pTexture)
      return D3D_OK;

    auto oldTexture = GetCommonTexture(m_state.textures[StateSampler]);
    auto newTexture = GetCommonTexture(pTexture);

    // We need to check our ops and disable respective stages.
    // Given we have transition from a null resource to
    // a valid resource or vice versa.
    const bool isPSSampler = StateSampler < caps::MaxTexturesPS;
    if (isPSSampler) {
      const uint32_t textureType = newTexture != nullptr
        ? uint32_t(newTexture->GetType() - D3DRTYPE_TEXTURE)
        : 0;
      // There are 3 texture types, so we need 2 bits.
      const uint32_t offset = StateSampler * 2;
      const uint32_t textureBitMask = 0b11u       << offset;
      const uint32_t textureBits    = textureType << offset;

      // In fixed function shaders and SM < 2 we put the type mask
      // into a spec constant to select the used sampler type.
      m_textureTypes &= ~textureBitMask;
      m_textureTypes |=  textureBits;

      // If we either bind a new texture or unbind the old one,
      // we need to update the fixed function shader
      // because we generate a different shader based on whether each texture is bound.
      if (newTexture == nullptr || oldTexture == nullptr)
        m_flags.set(D3D9DeviceFlag::DirtyFFPixelShader);
    }

    DWORD oldUsage = oldTexture != nullptr ? oldTexture->Desc()->Usage : 0;
    DWORD newUsage = newTexture != nullptr ? newTexture->Desc()->Usage : 0;
    DWORD combinedUsage = oldUsage | newUsage;
    TextureChangePrivate(m_state.textures[StateSampler], pTexture);
    m_dirtyTextures |= 1u << StateSampler;
    UpdateTextureBitmasks(StateSampler, combinedUsage);

    return D3D_OK;
  }


  HRESULT D3D9DeviceEx::SetStateTransform(uint32_t idx, const D3DMATRIX* pMatrix) {
    D3D9DeviceLock lock = LockDevice();

    if (unlikely(ShouldRecord()))
      return m_recorder->SetStateTransform(idx, pMatrix);

    m_state.transforms[idx] = ConvertMatrix(pMatrix);

    m_flags.set(D3D9DeviceFlag::DirtyFFVertexData);

    if (idx == GetTransformIndex(D3DTS_VIEW) || idx >= GetTransformIndex(D3DTS_WORLD))
      m_flags.set(D3D9DeviceFlag::DirtyFFVertexBlend);

    return D3D_OK;
  }


  HRESULT D3D9DeviceEx::SetStateTextureStageState(
          DWORD                      Stage,
          D3D9TextureStageStateTypes Type,
          DWORD                      Value) {
    
    // Clamp values instead of checking and returning INVALID_CALL
    // Matches tests + Dawn of Magic 2 relies on it.
    Stage = std::min(Stage, DWORD(caps::TextureStageCount - 1));
    Type = std::min(Type, D3D9TextureStageStateTypes(DXVK_TSS_COUNT - 1));

    D3D9DeviceLock lock = LockDevice();

    if (unlikely(ShouldRecord()))
      return m_recorder->SetStateTextureStageState(Stage, Type, Value);

    if (likely(m_state.textureStages[Stage][Type] != Value)) {
      m_state.textureStages[Stage][Type] = Value;

      switch (Type) {
        case DXVK_TSS_COLOROP:
        case DXVK_TSS_COLORARG0:
        case DXVK_TSS_COLORARG1:
        case DXVK_TSS_COLORARG2:
        case DXVK_TSS_ALPHAOP:
        case DXVK_TSS_ALPHAARG0:
        case DXVK_TSS_ALPHAARG1:
        case DXVK_TSS_ALPHAARG2:
        case DXVK_TSS_RESULTARG:
          m_flags.set(D3D9DeviceFlag::DirtyFFPixelShader);
          break;

        case DXVK_TSS_TEXCOORDINDEX:
          m_flags.set(D3D9DeviceFlag::DirtyFFVertexShader);
          break;

        case DXVK_TSS_TEXTURETRANSFORMFLAGS:
          m_projectionBitfield &= ~(1 << Stage);
          if (Value & D3DTTFF_PROJECTED)
            m_projectionBitfield |= 1 << Stage;

          m_flags.set(D3D9DeviceFlag::DirtyFFVertexShader);
          m_flags.set(D3D9DeviceFlag::DirtyFFPixelShader);
          break;

        case DXVK_TSS_BUMPENVMAT00:
        case DXVK_TSS_BUMPENVMAT01:
        case DXVK_TSS_BUMPENVMAT10:
        case DXVK_TSS_BUMPENVMAT11:
        case DXVK_TSS_BUMPENVLSCALE:
        case DXVK_TSS_BUMPENVLOFFSET:
        case DXVK_TSS_CONSTANT:
          m_flags.set(D3D9DeviceFlag::DirtySharedPixelShaderData);
          break;

        default: break;
      }
    }

    return D3D_OK;
  }


  bool D3D9DeviceEx::IsExtended() {
    return m_parent->IsExtended();
  }


  bool D3D9DeviceEx::SupportsSWVP() {
    return m_dxvkDevice->features().core.features.vertexPipelineStoresAndAtomics && m_dxvkDevice->features().vk12.shaderInt8;
  }


  HWND D3D9DeviceEx::GetWindow() {
    return m_window;
  }


  DxvkDeviceFeatures D3D9DeviceEx::GetDeviceFeatures(const Rc<DxvkAdapter>& adapter) {
    DxvkDeviceFeatures supported = adapter->features();
    DxvkDeviceFeatures enabled = {};

    // Geometry shaders are used for some meta ops
    enabled.core.features.geometryShader = VK_TRUE;
    enabled.core.features.robustBufferAccess = VK_TRUE;

    enabled.vk12.samplerMirrorClampToEdge = VK_TRUE;

    enabled.vk13.shaderDemoteToHelperInvocation = VK_TRUE;

    enabled.extMemoryPriority.memoryPriority = supported.extMemoryPriority.memoryPriority;

    enabled.extVertexAttributeDivisor.vertexAttributeInstanceRateDivisor = supported.extVertexAttributeDivisor.vertexAttributeInstanceRateDivisor;
    enabled.extVertexAttributeDivisor.vertexAttributeInstanceRateZeroDivisor = supported.extVertexAttributeDivisor.vertexAttributeInstanceRateZeroDivisor;

    // ProcessVertices
    enabled.core.features.vertexPipelineStoresAndAtomics = supported.core.features.vertexPipelineStoresAndAtomics;
    enabled.vk12.shaderInt8 = supported.vk12.shaderInt8;

    // DXVK Meta
    enabled.core.features.imageCubeArray = VK_TRUE;

    // SM1 level hardware
    enabled.core.features.depthClamp = VK_TRUE;
    enabled.core.features.depthBiasClamp = VK_TRUE;
    enabled.core.features.fillModeNonSolid = VK_TRUE;
    enabled.core.features.pipelineStatisticsQuery = supported.core.features.pipelineStatisticsQuery;
    enabled.core.features.sampleRateShading = VK_TRUE;
    enabled.core.features.samplerAnisotropy = supported.core.features.samplerAnisotropy;
    enabled.core.features.shaderClipDistance = VK_TRUE;
    enabled.core.features.shaderCullDistance = VK_TRUE;

    // Ensure we support real BC formats and unofficial vendor ones.
    enabled.core.features.textureCompressionBC = VK_TRUE;

    // SM2 level hardware
    enabled.core.features.occlusionQueryPrecise = VK_TRUE;

    // SM3 level hardware
    enabled.core.features.multiViewport = VK_TRUE;
    enabled.core.features.independentBlend = VK_TRUE;

    // D3D10 level hardware supports this in D3D9 native.
    enabled.core.features.fullDrawIndexUint32 = VK_TRUE;

    // Enable depth bounds test if we support it.
    enabled.core.features.depthBounds = supported.core.features.depthBounds;

    if (supported.extCustomBorderColor.customBorderColorWithoutFormat) {
      enabled.extCustomBorderColor.customBorderColors             = VK_TRUE;
      enabled.extCustomBorderColor.customBorderColorWithoutFormat = VK_TRUE;
    }

    if (supported.extAttachmentFeedbackLoopLayout.attachmentFeedbackLoopLayout)
      enabled.extAttachmentFeedbackLoopLayout.attachmentFeedbackLoopLayout = VK_TRUE;

    enabled.extNonSeamlessCubeMap.nonSeamlessCubeMap = supported.extNonSeamlessCubeMap.nonSeamlessCubeMap;

    enabled.extDepthBiasControl.depthBiasControl = supported.extDepthBiasControl.depthBiasControl;
    enabled.extDepthBiasControl.depthBiasExact = supported.extDepthBiasControl.depthBiasExact;
    if (supported.extDepthBiasControl.floatRepresentation)
      enabled.extDepthBiasControl.floatRepresentation = VK_TRUE;
    else if (supported.extDepthBiasControl.leastRepresentableValueForceUnormRepresentation)
      enabled.extDepthBiasControl.leastRepresentableValueForceUnormRepresentation = VK_TRUE;

    return enabled;
  }


  void D3D9DeviceEx::DetermineConstantLayouts(bool canSWVP) {
    D3D9ConstantSets& vsConstSet    = m_consts[DxsoProgramType::VertexShader];
    vsConstSet.layout.floatCount    = canSWVP ? caps::MaxFloatConstantsSoftware : caps::MaxFloatConstantsVS;
    vsConstSet.layout.intCount      = canSWVP ? caps::MaxOtherConstantsSoftware : caps::MaxOtherConstants;
    vsConstSet.layout.boolCount     = canSWVP ? caps::MaxOtherConstantsSoftware : caps::MaxOtherConstants;
    vsConstSet.layout.bitmaskCount  = align(vsConstSet.layout.boolCount, 32) / 32;

    D3D9ConstantSets& psConstSet   = m_consts[DxsoProgramType::PixelShader];
    psConstSet.layout.floatCount   = caps::MaxFloatConstantsPS;
    psConstSet.layout.intCount     = caps::MaxOtherConstants;
    psConstSet.layout.boolCount    = caps::MaxOtherConstants;
    psConstSet.layout.bitmaskCount = align(psConstSet.layout.boolCount, 32) / 32;
  }


  D3D9BufferSlice D3D9DeviceEx::AllocUPBuffer(VkDeviceSize size) {
    constexpr VkDeviceSize UPBufferSize = 1 << 20;

    if (unlikely(m_upBuffer == nullptr || size > UPBufferSize)) {
      VkMemoryPropertyFlags memoryFlags
        = VK_MEMORY_PROPERTY_HOST_COHERENT_BIT
        | VK_MEMORY_PROPERTY_HOST_VISIBLE_BIT
        | VK_MEMORY_PROPERTY_DEVICE_LOCAL_BIT;

      DxvkBufferCreateInfo info;
      info.size   = std::max(UPBufferSize, size);
      info.usage  = VK_BUFFER_USAGE_VERTEX_BUFFER_BIT
                  | VK_BUFFER_USAGE_INDEX_BUFFER_BIT;
      info.access = VK_ACCESS_VERTEX_ATTRIBUTE_READ_BIT
                  | VK_ACCESS_INDEX_READ_BIT;
      info.stages = VK_PIPELINE_STAGE_VERTEX_INPUT_BIT;
      info.debugName = "UP buffer";

      Rc<DxvkBuffer> buffer = m_dxvkDevice->createBuffer(info, memoryFlags);
      void* mapPtr = buffer->mapPtr(0);

      if (size <= UPBufferSize) {
        m_upBuffer = std::move(buffer);
        m_upBufferMapPtr = mapPtr;
      } else {
        // Temporary buffer
        D3D9BufferSlice result;
        result.slice = DxvkBufferSlice(std::move(buffer), 0, size);
        result.mapPtr = mapPtr;
        return result;
      }
    }

    VkDeviceSize alignedSize = align(size, CACHE_LINE_SIZE);

    if (unlikely(m_upBufferOffset + alignedSize > UPBufferSize)) {
      auto slice = m_upBuffer->allocateStorage();

      m_upBufferOffset = 0;
      m_upBufferMapPtr = slice->mapPtr();

      EmitCs([
        cBuffer = m_upBuffer,
        cSlice  = std::move(slice)
      ] (DxvkContext* ctx) mutable {
        ctx->invalidateBuffer(cBuffer, std::move(cSlice));
      });
    }

    D3D9BufferSlice result;
    result.slice = DxvkBufferSlice(m_upBuffer, m_upBufferOffset, size);
    result.mapPtr = reinterpret_cast<char*>(m_upBufferMapPtr) + m_upBufferOffset;

    m_upBufferOffset += alignedSize;
    return result;
  }


  D3D9BufferSlice D3D9DeviceEx::AllocStagingBuffer(VkDeviceSize size) {
    D3D9BufferSlice result;
    result.slice = m_stagingBuffer.alloc(size);
    result.mapPtr = result.slice.mapPtr(0);
    return result;
  }


  void D3D9DeviceEx::WaitStagingBuffer() {
    // Treshold for staging memory in flight. Since the staging buffer granularity
    // is somewhat coars, it is possible for one additional allocation to be in use,
    // but otherwise this is a hard upper bound.
    constexpr VkDeviceSize MaxStagingMemoryInFlight = env::is32BitHostPlatform()
      ? StagingBufferSize * 4
      : StagingBufferSize * 16;

    // Threshold at which to submit eagerly. This is useful to ensure
    // that staging buffer memory gets recycled relatively soon.
    constexpr VkDeviceSize MaxStagingMemoryPerSubmission = MaxStagingMemoryInFlight / 3u;

    VkDeviceSize stagingBufferAllocated = m_stagingBuffer.getStatistics().allocatedTotal;

    if (stagingBufferAllocated > m_stagingMemorySignaled + MaxStagingMemoryPerSubmission) {
      // Perform submission. If the amount of staging memory allocated since the
      // last submission exceeds the hard limit, we need to submit to guarantee
      // forward progress. Ideally, this should not happen very often.
      GpuFlushType flushType = stagingBufferAllocated <= m_stagingMemorySignaled + MaxStagingMemoryInFlight
        ? GpuFlushType::ImplicitSynchronization
        : GpuFlushType::ExplicitFlush;

      ConsiderFlush(flushType);
    }

    // Wait for staging memory to get recycled.
    if (stagingBufferAllocated > MaxStagingMemoryInFlight)
      m_dxvkDevice->waitForFence(*m_stagingBufferFence, stagingBufferAllocated - MaxStagingMemoryInFlight);
  }


  D3D9_VK_FORMAT_MAPPING D3D9DeviceEx::LookupFormat(
    D3D9Format            Format) const {
    return m_adapter->GetFormatMapping(Format);
  }


  const DxvkFormatInfo* D3D9DeviceEx::UnsupportedFormatInfo(
    D3D9Format            Format) const {
    return m_adapter->GetUnsupportedFormatInfo(Format);
  }


  bool D3D9DeviceEx::WaitForResource(
    const DxvkPagedResource&                Resource,
          uint64_t                          SequenceNumber,
          DWORD                             MapFlags) {
    // Wait for the any pending D3D9 command to be executed
    // on the CS thread so that we can determine whether the
    // resource is currently in use or not.

    // Determine access type to wait for based on map mode
    DxvkAccess access = (MapFlags & D3DLOCK_READONLY)
      ? DxvkAccess::Write
      : DxvkAccess::Read;

    if (!Resource.isInUse(access))
      SynchronizeCsThread(SequenceNumber);

    if (Resource.isInUse(access)) {
      if (MapFlags & D3DLOCK_DONOTWAIT) {
        // We don't have to wait, but misbehaving games may
        // still try to spin on `Map` until the resource is
        // idle, so we should flush pending commands
        ConsiderFlush(GpuFlushType::ImplicitWeakHint);
        return false;
      }
      else {
        // Make sure pending commands using the resource get
        // executed on the the GPU if we have to wait for it
        Flush();
        SynchronizeCsThread(SequenceNumber);

        m_dxvkDevice->waitForResource(Resource, access);
      }
    }

    return true;
  }


  uint32_t D3D9DeviceEx::CalcImageLockOffset(
            uint32_t                SlicePitch,
            uint32_t                RowPitch,
      const DxvkFormatInfo*         FormatInfo,
      const D3DBOX*                 pBox) {
    if (pBox == nullptr)
      return 0;

    std::array<uint32_t, 3> offsets = { pBox->Front, pBox->Top, pBox->Left };

    uint32_t elementSize = 1;

    if (FormatInfo != nullptr) {
      elementSize = FormatInfo->elementSize;
      VkExtent3D blockSize = FormatInfo->blockSize;
      if (unlikely(FormatInfo->flags.test(DxvkFormatFlag::MultiPlane))) {
        elementSize = FormatInfo->planes[0].elementSize;
        blockSize = { FormatInfo->planes[0].blockSize.width, FormatInfo->planes[0].blockSize.height, 1u };
      }

      offsets[0] = offsets[0] / blockSize.depth;
      offsets[1] = offsets[1] / blockSize.height;
      offsets[2] = offsets[2] / blockSize.width;
    }

    return offsets[0] * SlicePitch +
           offsets[1] * RowPitch   +
           offsets[2] * elementSize;
  }


  HRESULT D3D9DeviceEx::LockImage(
            D3D9CommonTexture*      pResource,
            UINT                    Face,
            UINT                    MipLevel,
            D3DLOCKED_BOX*          pLockedBox,
      const D3DBOX*                 pBox,
            DWORD                   Flags) {
    D3D9DeviceLock lock = LockDevice();

    UINT Subresource = pResource->CalcSubresource(Face, MipLevel);

    // Don't allow multiple lockings.
    if (unlikely(pResource->GetLocked(Subresource)))
      return D3DERR_INVALIDCALL;

    if (unlikely((Flags & (D3DLOCK_DISCARD | D3DLOCK_READONLY)) == (D3DLOCK_DISCARD | D3DLOCK_READONLY)))
      return D3DERR_INVALIDCALL;

    // We only ever wait for textures that were used with GetRenderTargetData or GetFrontBufferData anyway.
    // Games like Beyond Good and Evil break if this doesn't succeed.
    Flags &= ~D3DLOCK_DONOTWAIT;

    if (unlikely((Flags & (D3DLOCK_DISCARD | D3DLOCK_NOOVERWRITE)) == (D3DLOCK_DISCARD | D3DLOCK_NOOVERWRITE)))
      Flags &= ~D3DLOCK_DISCARD;

    // Tests show that D3D9 drivers ignore DISCARD when the device is lost.
    if (unlikely(m_deviceLostState != D3D9DeviceLostState::Ok))
      Flags &= ~D3DLOCK_DISCARD;

    auto& desc = *(pResource->Desc());

    if (unlikely(!desc.IsLockable))
      return D3DERR_INVALIDCALL;

    if (unlikely(pBox != nullptr)) {
      D3DRESOURCETYPE type = pResource->GetType();
      D3D9_FORMAT_BLOCK_SIZE blockSize = GetFormatAlignedBlockSize(desc.Format);

      bool isBlockAlignedFormat = blockSize.Width > 0 && blockSize.Height > 0;
      bool isNotLeftAligned   = pBox->Left   && (pBox->Left   & (blockSize.Width  - 1));
      bool isNotTopAligned    = pBox->Top    && (pBox->Top    & (blockSize.Height - 1));
      bool isNotRightAligned  = pBox->Right  && (pBox->Right  & (blockSize.Width  - 1));
      bool isNotBottomAligned = pBox->Bottom && (pBox->Bottom & (blockSize.Height - 1));

      // LockImage calls on D3DPOOL_DEFAULT surfaces and volume textures with formats
      // which need to be block aligned, must be validated for mip level 0.
      if (MipLevel == 0 && isBlockAlignedFormat
        && (type == D3DRTYPE_VOLUMETEXTURE ||
            desc.Pool == D3DPOOL_DEFAULT)
        && (isNotLeftAligned  || isNotTopAligned ||
            isNotRightAligned || isNotBottomAligned))
        return D3DERR_INVALIDCALL;
    }

    auto& formatMapping = pResource->GetFormatMapping();
    const DxvkFormatInfo* formatInfo = formatMapping.IsValid()
      ? lookupFormatInfo(formatMapping.FormatColor) : UnsupportedFormatInfo(pResource->Desc()->Format);

    auto subresource = pResource->GetSubresourceFromIndex(
        formatInfo->aspectMask, Subresource);

    VkExtent3D levelExtent = pResource->GetExtentMip(MipLevel);
    VkExtent3D blockCount  = util::computeBlockCount(levelExtent, formatInfo->blockSize);

    bool fullResource = pBox == nullptr;
    if (unlikely(!fullResource)) {
      // Check whether the box passed as argument matches or exceeds the entire texture.
      VkOffset3D lockOffset;
      VkExtent3D lockExtent;

      ConvertBox(*pBox, lockOffset, lockExtent);

      fullResource = lockOffset == VkOffset3D{ 0, 0, 0 }
                  && lockExtent.width  >= levelExtent.width
                  && lockExtent.height >= levelExtent.height
                  && lockExtent.depth  >= levelExtent.depth;
    }

    // If we are not locking the entire image
    // a partial discard is meant to occur.
    // We can't really implement that, so just ignore discard
    // if we are not locking the full resource.

    // DISCARD is also ignored for MANAGED and SYSTEMEM.
    // DISCARD is not ignored for non-DYNAMIC unlike what the docs say.

    if (!fullResource || desc.Pool != D3DPOOL_DEFAULT)
      Flags &= ~D3DLOCK_DISCARD;

    if (desc.Usage & D3DUSAGE_WRITEONLY)
      Flags &= ~D3DLOCK_READONLY;

    // If we recently wrote to the texture on the gpu,
    // then we need to copy -> buffer
    // We are also always dirty if we are a render target,
    // a depth stencil, or auto generate mipmaps.
    bool renderable = desc.Usage & (D3DUSAGE_RENDERTARGET | D3DUSAGE_DEPTHSTENCIL);
    bool needsReadback = pResource->NeedsReadback(Subresource) || renderable;

    // Skip readback if we discard is specified. We can only do this for textures that have an associated Vulkan image.
    // Any other texture might write to the Vulkan staging buffer directly. (GetBackbufferData for example)
    needsReadback &= pResource->GetImage() != nullptr || !(Flags & D3DLOCK_DISCARD);
    pResource->SetNeedsReadback(Subresource, false);

    if (unlikely(pResource->GetMapMode() == D3D9_COMMON_TEXTURE_MAP_MODE_BACKED || needsReadback)) {
      // Create mapping buffer if it doesn't exist yet. (POOL_DEFAULT)
      pResource->CreateBuffer(!needsReadback);
    }

    // Don't use MapTexture here to keep the mapped list small while the resource is still locked.
    void* mapPtr = pResource->GetData(Subresource);

    if (unlikely(needsReadback)) {
      // The texture was written to on the GPU.
      // This can be either the image (for D3DPOOL_DEFAULT)
      // or the buffer directly (for D3DPOOL_SYSTEMMEM).

      DxvkBufferSlice mappedBufferSlice = pResource->GetBufferSlice(Subresource);
      const Rc<DxvkBuffer> mappedBuffer = pResource->GetBuffer();

      if (unlikely(pResource->GetFormatMapping().ConversionFormatInfo.FormatType != D3D9ConversionFormat_None)) {
        Logger::err(str::format("Reading back format", pResource->Desc()->Format, " is not supported. It is uploaded using the fomrat converter."));
      }

      if (pResource->GetImage() != nullptr) {
        Rc<DxvkImage> resourceImage = pResource->GetImage();

        Rc<DxvkImage> mappedImage;
        if (resourceImage->info().sampleCount != 1) {
            mappedImage = pResource->GetResolveImage();
        } else {
            mappedImage = std::move(resourceImage);
        }

        // When using any map mode which requires the image contents
        // to be preserved, and if the GPU has write access to the
        // image, copy the current image contents into the buffer.
        auto subresourceLayers = vk::makeSubresourceLayers(subresource);

        // We need to resolve this, some games
        // lock MSAA render targets even though
        // that's entirely illegal and they explicitly
        // tell us that they do NOT want to lock them...
        //
        // resourceImage is null because the image reference was moved to mappedImage
        // for images that need to be resolved.
        if (resourceImage != nullptr) {
          EmitCs([
            cMainImage    = resourceImage,
            cResolveImage = mappedImage,
            cSubresource  = subresourceLayers
          ] (DxvkContext* ctx) {
            VkFormat format = cMainImage->info().format;

            VkImageResolve region;
            region.srcSubresource = cSubresource;
            region.srcOffset      = VkOffset3D { 0, 0, 0 };
            region.dstSubresource = cSubresource;
            region.dstOffset      = VkOffset3D { 0, 0, 0 };
            region.extent         = cMainImage->mipLevelExtent(cSubresource.mipLevel);

            ctx->resolveImage(cResolveImage, cMainImage, region, format,
              getDefaultResolveMode(format), VK_RESOLVE_MODE_SAMPLE_ZERO_BIT);
          });
        }

        // if packedFormat is VK_FORMAT_UNDEFINED
        // DxvkContext::copyImageToBuffer will automatically take the format from the image
        VkFormat packedFormat = GetPackedDepthStencilFormat(desc.Format);

        EmitCs([
          cImageBufferSlice = std::move(mappedBufferSlice),
          cImage            = std::move(mappedImage),
          cSubresources     = subresourceLayers,
          cLevelExtent      = levelExtent,
          cPackedFormat     = packedFormat
        ] (DxvkContext* ctx) {
          ctx->copyImageToBuffer(cImageBufferSlice.buffer(),
            cImageBufferSlice.offset(), 4, 0, cPackedFormat,
            cImage, cSubresources, VkOffset3D { 0, 0, 0 },
            cLevelExtent);
        });
        TrackTextureMappingBufferSequenceNumber(pResource, Subresource);
      }

      // Wait until the buffer is idle which may include the copy (and resolve) we just issued.
      if (!WaitForResource(*mappedBuffer, pResource->GetMappingBufferSequenceNumber(Subresource), Flags))
        return D3DERR_WASSTILLDRAWING;
    }

    const bool atiHack = desc.Format == D3D9Format::ATI1 || desc.Format == D3D9Format::ATI2;
    // Set up map pointer.
    if (atiHack) {
      // The API didn't treat this as a block compressed format here.
      // So we need to lie here. The game is expected to use this info and do a workaround.
      // It's stupid. I know.
      pLockedBox->RowPitch   = align(std::max(desc.Width >> MipLevel, 1u), 4);
      pLockedBox->SlicePitch = pLockedBox->RowPitch * std::max(desc.Height >> MipLevel, 1u);
    }
    else if (likely(!formatInfo->flags.test(DxvkFormatFlag::MultiPlane))) {
      pLockedBox->RowPitch   = align(formatInfo->elementSize * blockCount.width, 4);
      pLockedBox->SlicePitch = pLockedBox->RowPitch * blockCount.height;
    } else {
      auto plane = &formatInfo->planes[0];
      uint32_t planeElementSize = plane->elementSize;
      VkExtent3D planeBlockSize = { plane->blockSize.width, plane->blockSize.height, 1u };
      VkExtent3D blockCount  = util::computeBlockCount(levelExtent, planeBlockSize);
      pLockedBox->RowPitch   = align(planeElementSize * blockCount.width, 4);
      pLockedBox->SlicePitch = pLockedBox->RowPitch * blockCount.height;
    }

    pResource->SetLocked(Subresource, true);

    // Make sure the amount of mapped texture memory stays below the threshold.
    UnmapTextures();

    const bool readOnly = Flags & D3DLOCK_READONLY;
    const bool noDirtyUpdate = Flags & D3DLOCK_NO_DIRTY_UPDATE;
    if ((desc.Pool == D3DPOOL_DEFAULT || !noDirtyUpdate) && !readOnly) {
      if (pBox && MipLevel != 0) {
        D3DBOX scaledBox = *pBox;
        scaledBox.Left   <<= MipLevel;
        scaledBox.Right    = std::min(scaledBox.Right << MipLevel, pResource->Desc()->Width);
        scaledBox.Top    <<= MipLevel;
        scaledBox.Bottom   = std::min(scaledBox.Bottom << MipLevel, pResource->Desc()->Height);
        scaledBox.Back   <<= MipLevel;
        scaledBox.Front    = std::min(scaledBox.Front << MipLevel, pResource->Desc()->Depth);
        pResource->AddDirtyBox(&scaledBox, Face);
      } else {
        pResource->AddDirtyBox(pBox, Face);
      }
    }

    if (IsPoolManaged(desc.Pool) && !readOnly) {
      // Managed textures are uploaded at draw time.
      pResource->SetNeedsUpload(Subresource, true);

      for (uint32_t i : bit::BitMask(m_activeTextures)) {
        // Guaranteed to not be nullptr...
        auto texInfo = GetCommonTexture(m_state.textures[i]);

        if (texInfo == pResource) {
          m_activeTexturesToUpload |= 1 << i;
        }
      }
    }

    const uint32_t offset = CalcImageLockOffset(
      pLockedBox->SlicePitch,
      pLockedBox->RowPitch,
      (!atiHack) ? formatInfo : nullptr,
      pBox);

    uint8_t* data = reinterpret_cast<uint8_t*>(mapPtr);
    data += offset;
    pLockedBox->pBits = data;
    return D3D_OK;
  }


  HRESULT D3D9DeviceEx::UnlockImage(
        D3D9CommonTexture*      pResource,
        UINT                    Face,
        UINT                    MipLevel) {
    D3D9DeviceLock lock = LockDevice();

    UINT Subresource = pResource->CalcSubresource(Face, MipLevel);

    // Don't allow multiple unlockings, except for D3DRTYPE_TEXTURE
    if (unlikely(!pResource->GetLocked(Subresource))) {
      if (pResource->GetType() == D3DRTYPE_TEXTURE)
        return D3D_OK;
      else
        return D3DERR_INVALIDCALL;
    }

    MapTexture(pResource, Subresource); // Add it to the list of mapped resources
    pResource->SetLocked(Subresource, false);

    // Flush image contents from staging if we aren't read only
    // and we aren't deferring for managed.
    const D3DBOX& box = pResource->GetDirtyBox(Face);
    bool shouldFlush  = pResource->GetMapMode() == D3D9_COMMON_TEXTURE_MAP_MODE_BACKED;
         shouldFlush &= box.Left < box.Right && box.Top < box.Bottom && box.Front < box.Back;
         shouldFlush &= !pResource->IsManaged();

    if (shouldFlush) {
        this->FlushImage(pResource, Subresource);
        if (!pResource->IsAnySubresourceLocked())
          pResource->ClearDirtyBoxes();
    }

    // Toss our staging buffer if we're not dynamic
    // and we aren't managed (for sysmem copy.)
    bool shouldToss  = pResource->GetMapMode() == D3D9_COMMON_TEXTURE_MAP_MODE_BACKED;
         shouldToss &= !pResource->IsDynamic();
         shouldToss &= !pResource->IsManaged();
         shouldToss &= !pResource->IsAnySubresourceLocked();

    // The texture converter cannot handle converting back. So just keep textures in memory as a workaround.
    shouldToss &= pResource->GetFormatMapping().ConversionFormatInfo.FormatType == D3D9ConversionFormat_None;

    if (shouldToss)
      pResource->DestroyBuffer();

    UnmapTextures();
    return D3D_OK;
  }


  HRESULT D3D9DeviceEx::FlushImage(
        D3D9CommonTexture*      pResource,
        UINT                    Subresource) {

    const Rc<DxvkImage> image = pResource->GetImage();
    auto formatInfo  = lookupFormatInfo(image->info().format);
    auto subresource = pResource->GetSubresourceFromIndex(
      formatInfo->aspectMask, Subresource);

    const D3DBOX& box = pResource->GetDirtyBox(subresource.arrayLayer);

    // The dirty box is only tracked for mip 0. Scale it for the mip level we're gonna upload.
    VkExtent3D mip0Extent = { box.Right - box.Left, box.Bottom - box.Top, box.Back - box.Front };
    VkExtent3D extent = util::computeMipLevelExtent(mip0Extent, subresource.mipLevel);
    VkOffset3D mip0Offset = { int32_t(box.Left), int32_t(box.Top), int32_t(box.Front) };
    VkOffset3D offset = util::computeMipLevelOffset(mip0Offset, subresource.mipLevel);

    UpdateTextureFromBuffer(pResource, pResource, Subresource, Subresource, offset, extent, offset);

    if (pResource->IsAutomaticMip())
      MarkTextureMipsDirty(pResource);

    return D3D_OK;
  }

  void D3D9DeviceEx::UpdateTextureFromBuffer(
    D3D9CommonTexture* pDestTexture,
    D3D9CommonTexture* pSrcTexture,
    UINT DestSubresource,
    UINT SrcSubresource,
    VkOffset3D SrcOffset,
    VkExtent3D SrcExtent,
    VkOffset3D DestOffset) {
    // Wait until the amount of used staging memory is under a certain threshold to avoid using
    // too much memory and even more so to avoid using too much address space.
    WaitStagingBuffer();

    const Rc<DxvkImage> image = pDestTexture->GetImage();

    // Now that data has been written into the buffer,
    // we need to copy its contents into the image

    auto formatInfo = lookupFormatInfo(pDestTexture->GetFormatMapping().FormatColor);
    auto srcSubresource = pSrcTexture->GetSubresourceFromIndex(
      formatInfo->aspectMask, SrcSubresource);

    auto dstSubresource = pDestTexture->GetSubresourceFromIndex(
      formatInfo->aspectMask, DestSubresource);
    VkImageSubresourceLayers dstLayers = { dstSubresource.aspectMask, dstSubresource.mipLevel, dstSubresource.arrayLayer, 1 };

    VkExtent3D dstTexLevelExtent = image->mipLevelExtent(dstSubresource.mipLevel);
    VkExtent3D srcTexLevelExtent = util::computeMipLevelExtent(pSrcTexture->GetExtent(), srcSubresource.mipLevel);

    auto convertFormat = pDestTexture->GetFormatMapping().ConversionFormatInfo;

    if (unlikely(pSrcTexture->NeedsReadback(SrcSubresource))) {
      // The src texutre has to be in POOL_SYSTEMEM, so it cannot use AUTOMIPGEN.
      // That means that NeedsReadback is only true if the texture has been used with GetRTData or GetFrontbufferData before.
      // Those functions create a buffer, so the buffer always exists here.
      const Rc<DxvkBuffer>& buffer = pSrcTexture->GetBuffer();
      WaitForResource(*buffer, pSrcTexture->GetMappingBufferSequenceNumber(SrcSubresource), 0);
      pSrcTexture->SetNeedsReadback(SrcSubresource, false);
    }

    if (likely(convertFormat.FormatType == D3D9ConversionFormat_None)) {
      // The texture does not use a format that needs to be converted in a compute shader.
      // So we just need to make sure the passed size and offset are not out of range and properly aligned,
      // copy the data to a staging buffer and then copy that on the GPU to the actual image.
      VkOffset3D alignedDestOffset = {
        int32_t(alignDown(DestOffset.x, formatInfo->blockSize.width)),
        int32_t(alignDown(DestOffset.y, formatInfo->blockSize.height)),
        int32_t(alignDown(DestOffset.z, formatInfo->blockSize.depth))
      };
      VkOffset3D alignedSrcOffset = {
        int32_t(alignDown(SrcOffset.x, formatInfo->blockSize.width)),
        int32_t(alignDown(SrcOffset.y, formatInfo->blockSize.height)),
        int32_t(alignDown(SrcOffset.z, formatInfo->blockSize.depth))
      };
      SrcExtent.width += SrcOffset.x - alignedSrcOffset.x;
      SrcExtent.height += SrcOffset.y - alignedSrcOffset.y;
      SrcExtent.depth += SrcOffset.z - alignedSrcOffset.z;
      VkExtent3D extentBlockCount = util::computeBlockCount(SrcExtent, formatInfo->blockSize);
      VkExtent3D alignedExtent = util::computeBlockExtent(extentBlockCount, formatInfo->blockSize);

      alignedExtent = util::snapExtent3D(alignedDestOffset, alignedExtent, dstTexLevelExtent);
      alignedExtent = util::snapExtent3D(alignedSrcOffset, alignedExtent, srcTexLevelExtent);

      VkOffset3D srcOffsetBlockCount = util::computeBlockOffset(alignedSrcOffset, formatInfo->blockSize);
      VkExtent3D srcTexLevelExtentBlockCount = util::computeBlockCount(srcTexLevelExtent, formatInfo->blockSize);
      VkDeviceSize pitch = align(srcTexLevelExtentBlockCount.width * formatInfo->elementSize, 4);
      VkDeviceSize copySrcOffset = srcOffsetBlockCount.z * srcTexLevelExtentBlockCount.height * pitch
          + srcOffsetBlockCount.y * pitch
          + srcOffsetBlockCount.x * formatInfo->elementSize;

      // Get the mapping pointer from MapTexture to map the texture and keep track of that
      // in case it is unmappable.
      const void* mapPtr = MapTexture(pSrcTexture, SrcSubresource);
      VkDeviceSize dirtySize = extentBlockCount.width * extentBlockCount.height * extentBlockCount.depth * formatInfo->elementSize;
      D3D9BufferSlice slice = AllocStagingBuffer(dirtySize);
      const void* srcData = reinterpret_cast<const uint8_t*>(mapPtr) + copySrcOffset;
      util::packImageData(
        slice.mapPtr, srcData, extentBlockCount, formatInfo->elementSize,
        pitch, pitch * srcTexLevelExtentBlockCount.height);

      VkFormat packedDSFormat = GetPackedDepthStencilFormat(pDestTexture->Desc()->Format);

      EmitCs([
        cSrcSlice       = slice.slice,
        cDstImage       = image,
        cDstLayers      = dstLayers,
        cDstLevelExtent = alignedExtent,
        cOffset         = alignedDestOffset,
        cPackedDSFormat = packedDSFormat
      ] (DxvkContext* ctx) {
        ctx->copyBufferToImage(
          cDstImage,  cDstLayers,
          cOffset, cDstLevelExtent,
          cSrcSlice.buffer(), cSrcSlice.offset(),
          0, 0, cPackedDSFormat);
      });

      TrackTextureMappingBufferSequenceNumber(pSrcTexture, SrcSubresource);
    }
    else {
      // The texture uses a format which gets converted by a compute shader.
      const void* mapPtr = MapTexture(pSrcTexture, SrcSubresource);

      // The compute shader does not support only converting a subrect of the texture
      if (unlikely(SrcOffset.x != 0 || SrcOffset.y != 0 || SrcOffset.z != 0
        || DestOffset.x != 0 || DestOffset.y != 0 || DestOffset.z != 0
        || SrcExtent != srcTexLevelExtent)) {
        Logger::warn("Offset and rect not supported with the texture converter.");
      }

      if (unlikely(srcTexLevelExtent != dstTexLevelExtent)) {
        Logger::err("Different extents are not supported with the texture converter.");
        return;
      }

      uint32_t formatElementSize = formatInfo->elementSize;
      VkExtent3D srcBlockSize = formatInfo->blockSize;
      if (formatInfo->flags.test(DxvkFormatFlag::MultiPlane)) {
        formatElementSize = formatInfo->planes[0].elementSize;
        srcBlockSize = { formatInfo->planes[0].blockSize.width, formatInfo->planes[0].blockSize.height, 1u };
      }
      VkExtent3D srcBlockCount = util::computeBlockCount(srcTexLevelExtent, srcBlockSize);
      srcBlockCount.height *= std::min(pSrcTexture->GetPlaneCount(), 2u);

      // the converter can not handle the 4 aligned pitch so we always repack into a staging buffer
      D3D9BufferSlice slice = AllocStagingBuffer(pSrcTexture->GetMipSize(SrcSubresource));
      VkDeviceSize pitch = align(srcBlockCount.width * formatElementSize, 4);

      const DxvkFormatInfo* convertedFormatInfo = lookupFormatInfo(convertFormat.FormatColor);
      VkImageSubresourceLayers convertedDstLayers = { convertedFormatInfo->aspectMask, dstSubresource.mipLevel, dstSubresource.arrayLayer, 1 };

      util::packImageData(
        slice.mapPtr, mapPtr, srcBlockCount, formatElementSize,
        pitch, std::min(pSrcTexture->GetPlaneCount(), 2u) * pitch * srcBlockCount.height);

      EmitCs([this,
        cConvertFormat    = convertFormat,
        cDstImage         = std::move(image),
        cDstLayers        = convertedDstLayers,
        cSrcSlice         = std::move(slice.slice)
      ] (DxvkContext* ctx) {
        auto contextObjects = ctx->beginExternalRendering();

        m_converter->ConvertFormat(contextObjects,
          cConvertFormat, cDstImage, cDstLayers, cSrcSlice);
      });
    }
    UnmapTextures();
    ConsiderFlush(GpuFlushType::ImplicitWeakHint);
  }

  void D3D9DeviceEx::EmitGenerateMips(
    D3D9CommonTexture* pResource) {
    if (pResource->IsManaged())
      UploadManagedTexture(pResource);

    EmitCs([
      cImageView = pResource->GetSampleView(false),
      cFilter    = pResource->GetMipFilter()
    ] (DxvkContext* ctx) {
      ctx->generateMipmaps(cImageView, DecodeFilter(cFilter));
    });
  }


  HRESULT D3D9DeviceEx::LockBuffer(
          D3D9CommonBuffer*       pResource,
          UINT                    OffsetToLock,
          UINT                    SizeToLock,
          void**                  ppbData,
          DWORD                   Flags) {
    D3D9DeviceLock lock = LockDevice();

    if (unlikely(ppbData == nullptr))
      return D3DERR_INVALIDCALL;

    auto& desc = *pResource->Desc();

    // Ignore DISCARD if NOOVERWRITE is set
    if (unlikely((Flags & (D3DLOCK_DISCARD | D3DLOCK_NOOVERWRITE)) == (D3DLOCK_DISCARD | D3DLOCK_NOOVERWRITE)))
      Flags &= ~D3DLOCK_DISCARD;

    // Ignore DISCARD and NOOVERWRITE if the buffer is not DEFAULT pool (tests + Halo 2)
    // The docs say DISCARD and NOOVERWRITE are ignored if the buffer is not DYNAMIC
    // but tests say otherwise!
    if (desc.Pool != D3DPOOL_DEFAULT || CanOnlySWVP())
      Flags &= ~(D3DLOCK_DISCARD | D3DLOCK_NOOVERWRITE);

    // Ignore DONOTWAIT if we are DYNAMIC
    // Yes... D3D9 is a good API.
    if (desc.Usage & D3DUSAGE_DYNAMIC)
      Flags &= ~D3DLOCK_DONOTWAIT;

    // Tests show that D3D9 drivers ignore DISCARD when the device is lost.
    if (unlikely(m_deviceLostState != D3D9DeviceLostState::Ok))
      Flags &= ~D3DLOCK_DISCARD;

    // In SWVP mode, we always use the per-draw upload path.
    // So the buffer will never be in use on the device.
    // FVF Buffers are the exception. Those can be used as a destination for ProcessVertices.
    if (unlikely(CanOnlySWVP() && !pResource->NeedsReadback()))
      Flags |= D3DLOCK_NOOVERWRITE;

    // We only bounds check for MANAGED.
    // (TODO: Apparently this is meant to happen for DYNAMIC too but I am not sure
    //  how that works given it is meant to be a DIRECT access..?)
    const bool respectUserBounds = !(Flags & D3DLOCK_DISCARD) &&
                                    SizeToLock != 0;

    // If we don't respect the bounds, encompass it all in our tests/checks
    // These values may be out of range and don't get clamped.
    uint32_t offset = respectUserBounds ? OffsetToLock : 0;
    uint32_t size   = respectUserBounds ? std::min(SizeToLock, desc.Size - offset) : desc.Size;
    D3D9Range lockRange = D3D9Range(offset, offset + size);

    bool updateDirtyRange = (desc.Pool == D3DPOOL_DEFAULT || !(Flags & D3DLOCK_NO_DIRTY_UPDATE)) && !(Flags & D3DLOCK_READONLY);
    if (updateDirtyRange) {
      pResource->DirtyRange().Conjoin(lockRange);

      for (uint32_t i : bit::BitMask(m_activeVertexBuffers)) {
        auto commonBuffer = GetCommonBuffer(m_state.vertexBuffers[i].vertexBuffer);
        if (commonBuffer == pResource) {
          m_activeVertexBuffersToUpload |= 1 << i;
        }
      }
    }

    const bool directMapping = pResource->GetMapMode() == D3D9_COMMON_BUFFER_MAP_MODE_DIRECT;
    const bool needsReadback = pResource->NeedsReadback();

    uint8_t* data = nullptr;

    if ((Flags & D3DLOCK_DISCARD) && (directMapping || needsReadback)) {
      // If we're not directly mapped and don't need readback,
      // the buffer is not currently getting used anyway
      // so there's no reason to waste memory by discarding.

      // Allocate a new backing slice for the buffer and set
      // it as the 'new' mapped slice. This assumes that the
      // only way to invalidate a buffer is by mapping it.
      Rc<DxvkBuffer> mappingBuffer = pResource->GetBuffer<D3D9_COMMON_BUFFER_TYPE_MAPPING>();
      auto bufferSlice = pResource->DiscardMapSlice();
      data = reinterpret_cast<uint8_t*>(bufferSlice->mapPtr());

      EmitCs([
        cBuffer      = std::move(mappingBuffer),
        cBufferSlice = std::move(bufferSlice)
      ] (DxvkContext* ctx) mutable {
        ctx->invalidateBuffer(cBuffer, std::move(cBufferSlice));
      });

      pResource->SetNeedsReadback(false);
    }
    else {
      // The application either didn't specify DISCARD or the buffer is guaranteed to be idle anyway.

      // Use map pointer from previous map operation. This
      // way we don't have to synchronize with the CS thread
      // if the map mode is D3DLOCK_NOOVERWRITE.
      data = reinterpret_cast<uint8_t*>(pResource->GetMappedSlice()->mapPtr());

      const bool readOnly = Flags & D3DLOCK_READONLY;
      // NOOVERWRITE promises that they will not write in a currently used area.
      const bool noOverwrite = Flags & D3DLOCK_NOOVERWRITE;
      const bool directMapping = pResource->GetMapMode() == D3D9_COMMON_BUFFER_MAP_MODE_DIRECT;

      // If we're not directly mapped, we can rely on needsReadback to tell us if a sync is required.
      const bool skipWait = (!needsReadback && (readOnly || !directMapping)) || noOverwrite;

      if (!skipWait) {
        const Rc<DxvkBuffer> mappingBuffer = pResource->GetBuffer<D3D9_COMMON_BUFFER_TYPE_MAPPING>();
        if (!WaitForResource(*mappingBuffer, pResource->GetMappingBufferSequenceNumber(), Flags))
          return D3DERR_WASSTILLDRAWING;

        pResource->SetNeedsReadback(false);
      }
    }

    // The offset/size is not clamped to or affected by the desc size.
    data += OffsetToLock;
    *ppbData = reinterpret_cast<void*>(data);

    DWORD oldFlags = pResource->GetMapFlags();

    // We need to remove the READONLY flags from the map flags
    // if there was ever a non-readonly upload.
    if (!(Flags & D3DLOCK_READONLY))
      oldFlags &= ~D3DLOCK_READONLY;

    pResource->SetMapFlags(Flags | oldFlags);
    pResource->IncrementLockCount();

    // We just mapped a buffer which may have come with an address space cost.
    // Unmap textures if the amount of mapped texture memory is exceeding the threshold.
    UnmapTextures();

    return D3D_OK;
  }


  HRESULT D3D9DeviceEx::FlushBuffer(
        D3D9CommonBuffer*       pResource) {
    // Wait until the amount of used staging memory is under a certain threshold to avoid using
    // too much memory and even more so to avoid using too much address space.
    WaitStagingBuffer();

    auto dstBuffer = pResource->GetBufferSlice<D3D9_COMMON_BUFFER_TYPE_REAL>();
    auto srcSlice = pResource->GetMappedSlice();

    D3D9Range& range = pResource->DirtyRange();

    D3D9BufferSlice slice = AllocStagingBuffer(range.max - range.min);
    void* srcData = reinterpret_cast<uint8_t*>(srcSlice->mapPtr()) + range.min;
    memcpy(slice.mapPtr, srcData, range.max - range.min);

    EmitCs([
      cDstSlice  = dstBuffer,
      cSrcSlice  = slice.slice,
      cDstOffset = range.min,
      cLength    = range.max - range.min
    ] (DxvkContext* ctx) {
      ctx->copyBuffer(
        cDstSlice.buffer(),
        cDstSlice.offset() + cDstOffset,
        cSrcSlice.buffer(),
        cSrcSlice.offset(),
        cLength);
    });

    pResource->DirtyRange().Clear();
    TrackBufferMappingBufferSequenceNumber(pResource);

    UnmapTextures();
    ConsiderFlush(GpuFlushType::ImplicitWeakHint);
    return D3D_OK;
  }


  HRESULT D3D9DeviceEx::UnlockBuffer(
        D3D9CommonBuffer*       pResource) {
    D3D9DeviceLock lock = LockDevice();

    if (pResource->DecrementLockCount() != 0)
      return D3D_OK;

    // Nothing else to do for directly mapped buffers. Those were already written.
    if (pResource->GetMapMode() != D3D9_COMMON_BUFFER_MAP_MODE_BUFFER)
      return D3D_OK;

    // There is no part of the buffer that hasn't been uploaded yet.
    // This shouldn't happen.
    if (pResource->DirtyRange().IsDegenerate())
      return D3D_OK;

    pResource->SetMapFlags(0);

    // Only D3DPOOL_DEFAULT buffers get uploaded in UnlockBuffer.
    // D3DPOOL_SYSTEMMEM and D3DPOOL_MANAGED get uploaded at draw time.
    if (pResource->Desc()->Pool != D3DPOOL_DEFAULT)
      return D3D_OK;

    FlushBuffer(pResource);

    return D3D_OK;
  }



  void D3D9DeviceEx::UploadPerDrawData(
          UINT&                   FirstVertexIndex,
          UINT                    NumVertices,
          UINT&                   FirstIndex,
          UINT                    NumIndices,
          INT&                    BaseVertexIndex,
          bool*                   pDynamicVBOs,
          bool*                   pDynamicIBO
  ) {
    const uint32_t usedBuffersMask = (m_state.vertexDecl != nullptr ? m_state.vertexDecl->GetStreamMask() : ~0u) & m_activeVertexBuffers;
    bool dynamicSysmemVBOs = usedBuffersMask == m_activeVertexBuffersToUploadPerDraw;

    D3D9CommonBuffer* ibo = GetCommonBuffer(m_state.indices);
    bool dynamicSysmemIBO = NumIndices != 0 && ibo != nullptr && (ibo->DoPerDrawUpload() || CanOnlySWVP());

    *pDynamicVBOs = dynamicSysmemVBOs;

    if (unlikely(pDynamicIBO))
      *pDynamicIBO = dynamicSysmemIBO;

    if (likely(!dynamicSysmemVBOs && !dynamicSysmemIBO))
      return;

    uint32_t vertexBuffersToUpload;
    if (likely(dynamicSysmemVBOs))
      vertexBuffersToUpload = m_activeVertexBuffersToUploadPerDraw & usedBuffersMask;
    else
      vertexBuffersToUpload = 0;

    // The UP buffer allocator will invalidate,
    // so we can only use 1 UP buffer slice per draw.
    // First we calculate the size of that UP buffer slice
    // and store all sizes and offsets into it.

    struct VBOCopy {
      uint32_t srcOffset;
      uint32_t dstOffset;
      uint32_t copyBufferLength;
      uint32_t copyElementCount;
      uint32_t copyElementSize;
      uint32_t copyElementStride;
    };
    uint32_t totalUpBufferSize = 0;
    std::array<VBOCopy, caps::MaxStreams> vboCopies = {};

    for (uint32_t i : bit::BitMask(vertexBuffersToUpload)) {
      auto* vbo = GetCommonBuffer(m_state.vertexBuffers[i].vertexBuffer);
      if (likely(vbo == nullptr)) {
        continue;
      }

      if (unlikely(vbo->NeedsReadback())) {
        // There's only one way the GPU might write new data to a vertex buffer:
        // - Write to the primary buffer using ProcessVertices which gets copied over to the staging buffer at the end.
        //   So it could end up writing to the buffer on the GPU while the same buffer gets read here on the CPU.
        //   That is why we need to ensure the staging buffer is idle here.
        WaitForResource(*vbo->GetBuffer<D3D9_COMMON_BUFFER_TYPE_STAGING>(), vbo->GetMappingBufferSequenceNumber(), D3DLOCK_READONLY);
      }

      const uint32_t vertexSize = m_state.vertexDecl->GetSize(i);
      const uint32_t vertexStride = m_state.vertexBuffers[i].stride;
      const uint32_t srcStride = vertexStride;
      const uint32_t dstStride = std::min(vertexStride, vertexSize);

      uint32_t elementCount = NumVertices;
      if (m_state.streamFreq[i] & D3DSTREAMSOURCE_INSTANCEDATA) {
        elementCount = GetInstanceCount();
      }
      const uint32_t vboOffset = m_state.vertexBuffers[i].offset;
      const uint32_t vertexOffset = (FirstVertexIndex + BaseVertexIndex) * srcStride;
      const uint32_t vertexBufferSize = vbo->Desc()->Size;
      const uint32_t srcOffset = vboOffset + vertexOffset;

      if (unlikely(srcOffset > vertexBufferSize)) {
        // All vertices are out of bounds
        vboCopies[i].copyBufferLength = 0;
      } else if (unlikely(srcOffset + elementCount * srcStride > vertexBufferSize)) {
        // Some vertices are (partially) out of bounds
        uint32_t boundVertexBufferRange = vertexBufferSize - vboOffset;
        elementCount = boundVertexBufferRange / srcStride;
        // Copy all complete vertices
        vboCopies[i].copyBufferLength = elementCount * dstStride;
        // Copy the remaining partial vertex
        vboCopies[i].copyBufferLength += std::min(dstStride, boundVertexBufferRange % srcStride);
      } else {
        // No vertices are out of bounds
        vboCopies[i].copyBufferLength = elementCount * dstStride;
      }

      vboCopies[i].copyElementCount = elementCount;
      vboCopies[i].copyElementStride = srcStride;
      vboCopies[i].copyElementSize = dstStride;
      vboCopies[i].srcOffset = srcOffset;
      vboCopies[i].dstOffset = totalUpBufferSize;
      totalUpBufferSize += vboCopies[i].copyBufferLength;
    }

    uint32_t iboUPBufferSize = 0;
    uint32_t iboUPBufferOffset = 0;
    if (dynamicSysmemIBO) {
      auto* ibo = GetCommonBuffer(m_state.indices);
      if (likely(ibo != nullptr)) {
        uint32_t indexStride = ibo->Desc()->Format == D3D9Format::INDEX16 ? 2 : 4;
        uint32_t offset = indexStride * FirstIndex;
        uint32_t indexBufferSize = ibo->Desc()->Size;
        if (offset < indexBufferSize) {
          iboUPBufferSize = std::min(NumIndices * indexStride, indexBufferSize - offset);
          iboUPBufferOffset = totalUpBufferSize;
          totalUpBufferSize += iboUPBufferSize;
        }
      }
    }

    if (unlikely(totalUpBufferSize == 0)) {
      *pDynamicVBOs = false;
      if (pDynamicIBO)
        *pDynamicIBO = false;

      return;
    }

    auto upSlice = AllocUPBuffer(totalUpBufferSize);

    // Now copy the actual data and bind it.
    if (dynamicSysmemVBOs) {
      for (uint32_t i : bit::BitMask(vertexBuffersToUpload)) {
        const VBOCopy& copy = vboCopies[i];

        if (likely(copy.copyBufferLength != 0)) {
          const auto* vbo = GetCommonBuffer(m_state.vertexBuffers[i].vertexBuffer);
          uint8_t* data = reinterpret_cast<uint8_t*>(upSlice.mapPtr) + copy.dstOffset;
          const uint8_t* src = reinterpret_cast<uint8_t*>(vbo->GetMappedSlice()->mapPtr()) + copy.srcOffset;

          if (likely(copy.copyElementStride == copy.copyElementSize)) {
            std::memcpy(data, src, copy.copyBufferLength);
          } else {
            for (uint32_t j = 0; j < copy.copyElementCount; j++) {
              std::memcpy(data + j * copy.copyElementSize, src + j * copy.copyElementStride, copy.copyElementSize);
            }
            if (unlikely(copy.copyBufferLength > copy.copyElementCount * copy.copyElementSize)) {
              // Partial vertex at the end
              std::memcpy(
                data + copy.copyElementCount * copy.copyElementSize,
                src + copy.copyElementCount * copy.copyElementStride,
                copy.copyBufferLength - copy.copyElementCount * copy.copyElementSize);
            }
          }
        }

        auto vboSlice = upSlice.slice.subSlice(copy.dstOffset, copy.copyBufferLength);
        EmitCs([
          cStream      = i,
          cBufferSlice = std::move(vboSlice),
          cStride      = copy.copyElementSize
        ](DxvkContext* ctx) mutable {
          ctx->bindVertexBuffer(cStream, std::move(cBufferSlice), cStride);
        });
        m_flags.set(D3D9DeviceFlag::DirtyVertexBuffers);
      }

      // Change the draw call parameters to reflect the changed vertex buffers
      if (NumIndices != 0) {
        BaseVertexIndex = -FirstVertexIndex;
      } else {
        FirstVertexIndex = 0;
      }
    }

    if (dynamicSysmemIBO) {
      if (unlikely(iboUPBufferSize == 0)) {
        EmitCs([](DxvkContext* ctx) {
          ctx->bindIndexBuffer(DxvkBufferSlice(), VK_INDEX_TYPE_UINT32);
        });
        m_flags.set(D3D9DeviceFlag::DirtyIndexBuffer);
      } else {
        auto* ibo = GetCommonBuffer(m_state.indices);
        uint32_t indexStride = ibo->Desc()->Format == D3D9Format::INDEX16 ? 2 : 4;
        VkIndexType indexType = DecodeIndexType(ibo->Desc()->Format);
        uint32_t offset = indexStride * FirstIndex;
        uint8_t* data = reinterpret_cast<uint8_t*>(upSlice.mapPtr) + iboUPBufferOffset;
        uint8_t* src = reinterpret_cast<uint8_t*>(ibo->GetMappedSlice()->mapPtr()) + offset;
        std::memcpy(data, src, iboUPBufferSize);

        auto iboSlice = upSlice.slice.subSlice(iboUPBufferOffset, iboUPBufferSize);
        EmitCs([
          cBufferSlice = std::move(iboSlice),
          cIndexType = indexType
        ](DxvkContext* ctx) mutable {
          ctx->bindIndexBuffer(std::move(cBufferSlice), cIndexType);
        });
        m_flags.set(D3D9DeviceFlag::DirtyIndexBuffer);
      }

      // Change the draw call parameters to reflect the changed index buffer
      FirstIndex = 0;
    }
  }


  void D3D9DeviceEx::InjectCsChunk(
          DxvkCsChunkRef&&            Chunk,
          bool                        Synchronize) {
    m_csThread.injectChunk(DxvkCsQueue::HighPriority, std::move(Chunk), Synchronize);
  }


  void D3D9DeviceEx::EmitCsChunk(DxvkCsChunkRef&& chunk) {
    // Flush init commands so that the CS thread
    // can processe them before the first use.
    m_initializer->FlushCsChunk();

    m_csSeqNum = m_csThread.dispatchChunk(std::move(chunk));
  }


  void D3D9DeviceEx::ConsiderFlush(GpuFlushType FlushType) {
    uint64_t chunkId = GetCurrentSequenceNumber();
    uint64_t submissionId = m_submissionFence->value();

    if (m_flushTracker.considerFlush(FlushType, chunkId, submissionId))
      Flush();
  }


  void D3D9DeviceEx::SynchronizeCsThread(uint64_t SequenceNumber) {
    D3D9DeviceLock lock = LockDevice();

    // Dispatch current chunk so that all commands
    // recorded prior to this function will be run
    if (SequenceNumber > m_csSeqNum)
      FlushCsChunk();

    m_csThread.synchronize(SequenceNumber);
  }


  void D3D9DeviceEx::SetupFPU() {
    // Should match d3d9 float behaviour.

#if defined(_MSC_VER)
    // For MSVC we can use these cross arch and platform funcs to set the FPU.
    // This will work on any platform, x86, x64, ARM, etc.

    // Clear exceptions.
    _clearfp();

    // Disable exceptions
    _controlfp(_MCW_EM, _MCW_EM);

#ifndef _WIN64
    // Use 24 bit precision
    _controlfp(_PC_24, _MCW_PC);
#endif

    // Round to nearest
    _controlfp(_RC_NEAR, _MCW_RC);
#elif (defined(__GNUC__) || defined(__MINGW32__)) && (defined(__i386__) || (defined(__x86_64__) && !defined(__arm64ec__)) || defined(__ia64))
    // For GCC/MinGW we can use inline asm to set it.
    // This only works for x86 and x64 processors however.

    uint16_t control;

    // Get current control word.
    __asm__ __volatile__("fnstcw %0" : "=m" (*&control));

    // Clear existing settings.
    control &= 0xF0C0;

    // Disable exceptions
    // Use 24 bit precision
    // Round to nearest
    control |= 0x003F;

    // Set new control word.
    __asm__ __volatile__("fldcw %0" : : "m" (*&control));
#else
    Logger::warn("D3D9DeviceEx::SetupFPU: not supported on this arch.");
#endif
  }


  int64_t D3D9DeviceEx::DetermineInitialTextureMemory() {
    auto memoryProp = m_adapter->GetDXVKAdapter()->memoryProperties();

    VkDeviceSize availableTextureMemory = 0;

    for (uint32_t i = 0; i < memoryProp.memoryHeapCount; i++)
      availableTextureMemory += memoryProp.memoryHeaps[i].size;

    constexpr VkDeviceSize Megabytes = 1024 * 1024;

    // The value returned is a 32-bit value, so we need to clamp it.
    VkDeviceSize maxMemory = (VkDeviceSize(m_d3d9Options.maxAvailableMemory) * Megabytes) - 1;
    availableTextureMemory = std::min(availableTextureMemory, maxMemory);

    return int64_t(availableTextureMemory);
  }


  void D3D9DeviceEx::CreateConstantBuffers() {
    constexpr VkDeviceSize DefaultConstantBufferSize  = 1024ull << 10;
    constexpr VkDeviceSize SmallConstantBufferSize    =   64ull << 10;

    m_consts[DxsoProgramTypes::VertexShader].buffer = D3D9ConstantBuffer(this,
      DxsoProgramType::VertexShader,
      DxsoConstantBuffers::VSConstantBuffer,
      DefaultConstantBufferSize);

    m_consts[DxsoProgramTypes::VertexShader].swvp.intBuffer = D3D9ConstantBuffer(this,
      DxsoProgramType::VertexShader,
      DxsoConstantBuffers::VSIntConstantBuffer,
      SmallConstantBufferSize);

    m_consts[DxsoProgramTypes::VertexShader].swvp.boolBuffer = D3D9ConstantBuffer(this,
      DxsoProgramType::VertexShader,
      DxsoConstantBuffers::VSBoolConstantBuffer,
      SmallConstantBufferSize);

    m_consts[DxsoProgramTypes::PixelShader].buffer = D3D9ConstantBuffer(this,
      DxsoProgramType::PixelShader,
      DxsoConstantBuffers::PSConstantBuffer,
      DefaultConstantBufferSize);

    m_vsClipPlanes = D3D9ConstantBuffer(this,
      DxsoProgramType::VertexShader,
      DxsoConstantBuffers::VSClipPlanes,
      caps::MaxClipPlanes * sizeof(D3D9ClipPlane));

    m_vsFixedFunction = D3D9ConstantBuffer(this,
      DxsoProgramType::VertexShader,
      DxsoConstantBuffers::VSFixedFunction,
      sizeof(D3D9FixedFunctionVS));

    m_psFixedFunction = D3D9ConstantBuffer(this,
      DxsoProgramType::PixelShader,
      DxsoConstantBuffers::PSFixedFunction,
      sizeof(D3D9FixedFunctionPS));

    m_psShared = D3D9ConstantBuffer(this,
      DxsoProgramType::PixelShader,
      DxsoConstantBuffers::PSShared,
      sizeof(D3D9SharedPS));

    m_vsVertexBlend = D3D9ConstantBuffer(this,
      DxsoProgramType::VertexShader,
      DxsoConstantBuffers::VSVertexBlendData,
      CanSWVP()
        ? sizeof(D3D9FixedFunctionVertexBlendDataSW)
        : sizeof(D3D9FixedFunctionVertexBlendDataHW));

    // Allocate constant buffer for values that would otherwise get passed as spec constants for fast-linked pipelines to use.
    if (m_usingGraphicsPipelines) {
      m_specBuffer = D3D9ConstantBuffer(this,
        VK_BUFFER_USAGE_UNIFORM_BUFFER_BIT,
        VK_SHADER_STAGE_VERTEX_BIT | VK_SHADER_STAGE_FRAGMENT_BIT,
        getSpecConstantBufferSlot(),
        D3D9SpecializationInfo::UBOSize);
    }
  }


  inline void D3D9DeviceEx::UploadSoftwareConstantSet(const D3D9ShaderConstantsVSSoftware& Src, const D3D9ConstantLayout& Layout) {
    /*
     * SWVP raises the amount of constants by a lot.
     * To avoid copying huge amounts of data for every draw call,
     * we track the highest set constant and only use a buffer big enough
     * to fit that. We rely on robustness to return 0 for OOB reads.
    */

    D3D9ConstantSets& constSet = m_consts[DxsoProgramType::VertexShader];

    if (!constSet.dirty)
      return;

    constSet.dirty = false;

    uint32_t floatCount = constSet.maxChangedConstF;
    if (constSet.meta.needsConstantCopies) {
      // If the shader requires us to preserve shader defined constants,
      // we copy those over. We need to adjust the amount of used floats accordingly.
      auto shader = GetCommonShader(m_state.vertexShader);
      floatCount = std::max(floatCount, shader->GetMaxDefinedConstant() + 1);
    }
    // If we statically know which is the last float constant accessed by the shader, we don't need to copy the rest.
    floatCount = std::min(floatCount, constSet.meta.maxConstIndexF);

    // Calculate data sizes for each constant type.
    const uint32_t floatDataSize = floatCount * sizeof(Vector4);
    const uint32_t intDataSize   = std::min(constSet.meta.maxConstIndexI, constSet.maxChangedConstI) * sizeof(Vector4i);
    const uint32_t boolDataSize  = divCeil(std::min(constSet.meta.maxConstIndexB, constSet.maxChangedConstB), 32u) * uint32_t(sizeof(uint32_t));

    // Max copy source size is 8192 * 16 => always aligned to any plausible value
    // => we won't copy out of bounds
    if (likely(constSet.meta.maxConstIndexF != 0)) {
      auto mapPtr = CopySoftwareConstants(constSet.buffer, Src.fConsts, floatDataSize);

      if (constSet.meta.needsConstantCopies) {
        // Copy shader defined constants over so they can be accessed
        // with relative addressing.
        Vector4* data = reinterpret_cast<Vector4*>(mapPtr);

        auto& shaderConsts = GetCommonShader(m_state.vertexShader)->GetConstants();

        for (const auto& constant : shaderConsts) {
          if (constant.uboIdx < constSet.meta.maxConstIndexF)
            data[constant.uboIdx] = *reinterpret_cast<const Vector4*>(constant.float32);
        }
      }
    }

    // Max copy source size is 2048 * 16 => always aligned to any plausible value
    // => we won't copy out of bounds
    if (likely(constSet.meta.maxConstIndexI != 0))
      CopySoftwareConstants(constSet.swvp.intBuffer, Src.iConsts, intDataSize);

    if (likely(constSet.meta.maxConstIndexB != 0))
      CopySoftwareConstants(constSet.swvp.boolBuffer, Src.bConsts, boolDataSize);
  }


  inline void* D3D9DeviceEx::CopySoftwareConstants(D3D9ConstantBuffer& dstBuffer, const void* src, uint32_t size) {
    uint32_t alignment = dstBuffer.GetAlignment();
    size = std::max(size, alignment);
    size = align(size, alignment);

    auto mapPtr = dstBuffer.Alloc(size);
    std::memcpy(mapPtr, src, size);
    return mapPtr;
  }


  template <DxsoProgramType ShaderStage, typename HardwareLayoutType, typename SoftwareLayoutType, typename ShaderType>
  inline void D3D9DeviceEx::UploadConstantSet(const SoftwareLayoutType& Src, const D3D9ConstantLayout& Layout, const ShaderType& Shader) {
    /*
     * We just copy the float constants that have been set by the application and rely on robustness
     * to return 0 on OOB reads.
    */
    D3D9ConstantSets& constSet = m_consts[ShaderStage];

    if (!constSet.dirty)
      return;

    constSet.dirty = false;

    uint32_t floatCount = constSet.maxChangedConstF;
    if (constSet.meta.needsConstantCopies) {
      // If the shader requires us to preserve shader defined constants,
      // we copy those over. We need to adjust the amount of used floats accordingly.
      auto shader = GetCommonShader(Shader);
      floatCount = std::max(floatCount, shader->GetMaxDefinedConstant() + 1);
    }
    // If we statically know which is the last float constant accessed by the shader, we don't need to copy the rest.
    floatCount = std::min(constSet.meta.maxConstIndexF, floatCount);

    // There are very few int constants, so we put those into the same buffer at the start.
    // We always allocate memory for all possible int constants to make sure alignment works out.
    const uint32_t intRange = caps::MaxOtherConstants * sizeof(Vector4i);
    uint32_t floatDataSize = floatCount * sizeof(Vector4);
    // Determine amount of floats and buffer size based on highest used float constant and alignment
    const uint32_t alignment = constSet.buffer.GetAlignment();
    const uint32_t bufferSize = align(std::max(floatDataSize + intRange, alignment), alignment);
    floatDataSize = bufferSize - intRange;

    void* mapPtr = constSet.buffer.Alloc(bufferSize);
    auto* dst = reinterpret_cast<HardwareLayoutType*>(mapPtr);

    const uint32_t intDataSize = constSet.meta.maxConstIndexI * sizeof(Vector4i);
    if (constSet.meta.maxConstIndexI != 0)
      std::memcpy(dst->iConsts, Src.iConsts, intDataSize);
    if (constSet.meta.maxConstIndexF != 0)
      std::memcpy(dst->fConsts, Src.fConsts, floatDataSize);

    if (constSet.meta.needsConstantCopies) {
      // Copy shader defined constants over so they can be accessed
      // with relative addressing.
      Vector4* data = reinterpret_cast<Vector4*>(dst->fConsts);

      auto& shaderConsts = GetCommonShader(Shader)->GetConstants();

      for (const auto& constant : shaderConsts) {
        if (constant.uboIdx < constSet.meta.maxConstIndexF)
          data[constant.uboIdx] = *reinterpret_cast<const Vector4*>(constant.float32);
      }
    }
  }


  template <DxsoProgramType ShaderStage>
  void D3D9DeviceEx::UploadConstants() {
    if constexpr (ShaderStage == DxsoProgramTypes::VertexShader) {
      if (CanSWVP())
        return UploadSoftwareConstantSet(m_state.vsConsts.get(), m_consts[ShaderStage].layout);
      else
        return UploadConstantSet<ShaderStage, D3D9ShaderConstantsVSHardware>(m_state.vsConsts.get(), m_consts[ShaderStage].layout, m_state.vertexShader);
    } else {
      return UploadConstantSet<ShaderStage, D3D9ShaderConstantsPS>          (m_state.psConsts.get(), m_consts[ShaderStage].layout, m_state.pixelShader);
    }
  }


  void D3D9DeviceEx::UpdateClipPlanes() {
    m_flags.clr(D3D9DeviceFlag::DirtyClipPlanes);

    auto mapPtr = m_vsClipPlanes.AllocSlice();
    auto dst = reinterpret_cast<D3D9ClipPlane*>(mapPtr);

    uint32_t clipPlaneCount = 0u;
    for (uint32_t i = 0; i < caps::MaxClipPlanes; i++) {
      D3D9ClipPlane clipPlane = (m_state.renderStates[D3DRS_CLIPPLANEENABLE] & (1 << i))
        ? m_state.clipPlanes[i]
        : D3D9ClipPlane();

      if (clipPlane != D3D9ClipPlane())
        dst[clipPlaneCount++] = clipPlane;
    }

    // Write the rest to 0 for GPL.
    for (uint32_t i = clipPlaneCount; i < caps::MaxClipPlanes; i++)
      dst[i] = D3D9ClipPlane();

    if (m_specInfo.set<SpecClipPlaneCount>(clipPlaneCount))
      m_flags.set(D3D9DeviceFlag::DirtySpecializationEntries);
  }


  template <uint32_t Offset, uint32_t Length>
  void D3D9DeviceEx::UpdatePushConstant(const void* pData) {
    struct ConstantData { uint8_t Data[Length]; };

    const ConstantData* constData = reinterpret_cast<const ConstantData*>(pData);

    EmitCs([
      cData = *constData
    ](DxvkContext* ctx) {
      ctx->pushConstants(Offset, Length, &cData);
    });
  }


  template <D3D9RenderStateItem Item>
  void D3D9DeviceEx::UpdatePushConstant() {
    auto& rs = m_state.renderStates;

    if constexpr (Item == D3D9RenderStateItem::AlphaRef) {
      uint32_t alpha = rs[D3DRS_ALPHAREF] & 0xFF;
      UpdatePushConstant<offsetof(D3D9RenderStateInfo, alphaRef), sizeof(uint32_t)>(&alpha);
    }
    else if constexpr (Item == D3D9RenderStateItem::FogColor) {
      Vector4 color;
      DecodeD3DCOLOR(D3DCOLOR(rs[D3DRS_FOGCOLOR]), color.data);
      UpdatePushConstant<offsetof(D3D9RenderStateInfo, fogColor), sizeof(D3D9RenderStateInfo::fogColor)>(&color);
    }
    else if constexpr (Item == D3D9RenderStateItem::FogDensity) {
      float density = bit::cast<float>(rs[D3DRS_FOGDENSITY]);
      UpdatePushConstant<offsetof(D3D9RenderStateInfo, fogDensity), sizeof(float)>(&density);
    }
    else if constexpr (Item == D3D9RenderStateItem::FogEnd) {
      float end = bit::cast<float>(rs[D3DRS_FOGEND]);
      UpdatePushConstant<offsetof(D3D9RenderStateInfo, fogEnd), sizeof(float)>(&end);
    }
    else if constexpr (Item == D3D9RenderStateItem::FogScale) {
      float end = bit::cast<float>(rs[D3DRS_FOGEND]);
      float start = bit::cast<float>(rs[D3DRS_FOGSTART]);

      float scale = 1.0f / (end - start);
      UpdatePushConstant<offsetof(D3D9RenderStateInfo, fogScale), sizeof(float)>(&scale);
    }
    else if constexpr (Item == D3D9RenderStateItem::PointSize) {
      UpdatePushConstant<offsetof(D3D9RenderStateInfo, pointSize), sizeof(float)>(&rs[D3DRS_POINTSIZE]);
    }
    else if constexpr (Item == D3D9RenderStateItem::PointSizeMin) {
      UpdatePushConstant<offsetof(D3D9RenderStateInfo, pointSizeMin), sizeof(float)>(&rs[D3DRS_POINTSIZE_MIN]);
    }
    else if constexpr (Item == D3D9RenderStateItem::PointSizeMax) {
      UpdatePushConstant<offsetof(D3D9RenderStateInfo, pointSizeMax), sizeof(float)>(&rs[D3DRS_POINTSIZE_MAX]);
    }
    else if constexpr (Item == D3D9RenderStateItem::PointScaleA) {
      float scale = bit::cast<float>(rs[D3DRS_POINTSCALE_A]);
      scale /= float(m_state.viewport.Height * m_state.viewport.Height);

      UpdatePushConstant<offsetof(D3D9RenderStateInfo, pointScaleA), sizeof(float)>(&scale);
    }
    else if constexpr (Item == D3D9RenderStateItem::PointScaleB) {
      float scale = bit::cast<float>(rs[D3DRS_POINTSCALE_B]);
      scale /= float(m_state.viewport.Height * m_state.viewport.Height);

      UpdatePushConstant<offsetof(D3D9RenderStateInfo, pointScaleB), sizeof(float)>(&scale);
    }
    else if constexpr (Item == D3D9RenderStateItem::PointScaleC) {
      float scale = bit::cast<float>(rs[D3DRS_POINTSCALE_C]);
      scale /= float(m_state.viewport.Height * m_state.viewport.Height);

      UpdatePushConstant<offsetof(D3D9RenderStateInfo, pointScaleC), sizeof(float)>(&scale);
    }
    else
      Logger::warn("D3D9: Invalid push constant set to update.");
  }


  template <bool Synchronize9On12>
  void D3D9DeviceEx::ExecuteFlush() {
    D3D9DeviceLock lock = LockDevice();

    if constexpr (Synchronize9On12)
      m_submitStatus.result = VK_NOT_READY;

    // Update signaled staging buffer counter and signal the fence
    m_stagingMemorySignaled = m_stagingBuffer.getStatistics().allocatedTotal;

    // Add commands to flush the threaded
    // context, then flush the command list
    uint64_t submissionId = ++m_submissionId;

    EmitCs<false>([
      cSubmissionFence  = m_submissionFence,
      cSubmissionId     = submissionId,
      cSubmissionStatus = Synchronize9On12 ? &m_submitStatus : nullptr,
      cStagingBufferFence = m_stagingBufferFence,
      cStagingBufferAllocated = m_stagingMemorySignaled
    ] (DxvkContext* ctx) {
      ctx->signal(cSubmissionFence, cSubmissionId);
      ctx->signal(cStagingBufferFence, cStagingBufferAllocated);
      ctx->flushCommandList(nullptr, cSubmissionStatus);
    });

    FlushCsChunk();

    m_flushSeqNum = m_csSeqNum;
    m_flushTracker.notifyFlush(m_flushSeqNum, submissionId);

    // If necessary, block calling thread until the
    // Vulkan queue submission is performed.
    if constexpr (Synchronize9On12)
      m_dxvkDevice->waitForSubmission(&m_submitStatus);

    // Notify the device that the context has been flushed,
    // this resets some resource initialization heuristics.
    m_initializer->NotifyContextFlush();
  }


  void D3D9DeviceEx::Flush() {
    ExecuteFlush<false>();
  }


  void D3D9DeviceEx::FlushAndSync9On12() {
    ExecuteFlush<true>();
  }


  void D3D9DeviceEx::BeginFrame(Rc<DxvkLatencyTracker> LatencyTracker, uint64_t FrameId) {
    D3D9DeviceLock lock = LockDevice();

    EmitCs<false>([
      cTracker = std::move(LatencyTracker),
      cFrameId = FrameId
    ] (DxvkContext* ctx) {
      if (cTracker && cTracker->needsAutoMarkers())
        ctx->beginLatencyTracking(cTracker, cFrameId);
    }, true);
  }


  void D3D9DeviceEx::EndFrame(Rc<DxvkLatencyTracker> LatencyTracker) {
    D3D9DeviceLock lock = LockDevice();

    EmitCs<false>([
      cTracker = std::move(LatencyTracker)
    ] (DxvkContext* ctx) {
      ctx->endFrame();

      if (cTracker && cTracker->needsAutoMarkers())
        ctx->endLatencyTracking(cTracker);
    });
  }


  inline void D3D9DeviceEx::UpdateActiveRTs(uint32_t index) {
    const uint32_t bit = 1 << index;

    m_activeRTsWhichAreTextures &= ~bit;

    if (HasRenderTargetBound(index) &&
        m_state.renderTargets[index]->GetBaseTexture() != nullptr &&
        m_state.renderStates[ColorWriteIndex(index)] != 0)
      m_activeRTsWhichAreTextures |= bit;

    UpdateActiveHazardsRT(bit);
  }

  template <uint32_t Index>
  inline void D3D9DeviceEx::UpdateAnyColorWrites() {
    // The 0th RT is always bound.
    bool bound = HasRenderTargetBound(Index);
    if (Index == 0 || bound) {
      if (bound) {
        m_flags.set(D3D9DeviceFlag::DirtyFramebuffer);
      }

      UpdateActiveRTs(Index);
    }
  }


  inline void D3D9DeviceEx::UpdateTextureBitmasks(uint32_t index, DWORD combinedUsage) {
    const uint32_t bit = 1 << index;

    m_activeTextureRTs        &= ~bit;
    m_activeTextureDSs        &= ~bit;
    m_activeTextures          &= ~bit;
    m_activeTexturesToUpload  &= ~bit;
    m_activeTexturesToGen     &= ~bit;
    m_mismatchingTextureTypes &= ~bit;

    auto tex = GetCommonTexture(m_state.textures[index]);
    if (tex != nullptr) {
      m_activeTextures |= bit;

      if (unlikely(tex->IsRenderTarget()))
        m_activeTextureRTs |= bit;

      if (unlikely(tex->IsDepthStencil()))
        m_activeTextureDSs |= bit;

      if (unlikely(tex->NeedsAnyUpload()))
        m_activeTexturesToUpload |= bit;

      if (unlikely(tex->NeedsMipGen()))
        m_activeTexturesToGen |= bit;

      // Update shadow sampler mask
      const bool oldDepth = m_depthTextures & bit;
      const bool newDepth = tex->IsShadow();

      if (oldDepth != newDepth) {
        m_depthTextures ^= bit;
        m_dirtySamplerStates |= bit;
      }

      // Update dref clamp mask
      m_drefClamp &= ~bit;
      m_drefClamp |= uint32_t(tex->IsUpgradedToD32f()) << index;

      // Update non-seamless cubemap mask
      const bool oldCube = m_cubeTextures & bit;
      const bool newCube = tex->GetType() == D3DRTYPE_CUBETEXTURE;
      if (oldCube != newCube) {
        m_cubeTextures ^= bit;
        m_dirtySamplerStates |= bit;
      }

      if (unlikely(m_fetch4Enabled & bit))
        UpdateActiveFetch4(index);

      UpdateTextureTypeMismatchesForTexture(index);
    } else {
      if (unlikely(m_fetch4 & bit))
        UpdateActiveFetch4(index);
    }

    if (unlikely(combinedUsage & D3DUSAGE_RENDERTARGET))
      UpdateActiveHazardsRT(bit);

    if (unlikely(combinedUsage & D3DUSAGE_DEPTHSTENCIL))
      UpdateActiveHazardsDS(bit);
  }


  inline void D3D9DeviceEx::UpdateActiveHazardsRT(uint32_t texMask) {
    auto masks = m_psShaderMasks;
    masks.rtMask      &= m_activeRTsWhichAreTextures;
    masks.samplerMask &= m_activeTextureRTs & texMask;

    m_activeHazardsRT = m_activeHazardsRT & (~texMask);
    for (uint32_t rtIdx : bit::BitMask(masks.rtMask)) {
      for (uint32_t samplerIdx : bit::BitMask(masks.samplerMask)) {
        D3D9Surface* rtSurf = m_state.renderTargets[rtIdx].ptr();

        IDirect3DBaseTexture9* rtBase  = rtSurf->GetBaseTexture();
        IDirect3DBaseTexture9* texBase = m_state.textures[samplerIdx];

        // HACK: Don't mark for hazards if we aren't rendering to mip 0!
        // Some games use screenspace passes like this for blurring
        // Sampling from mip 0 (texture) -> mip 1 (rt)
        // and we'd trigger the hazard path otherwise which is unnecessary,
        // and would shove us into GENERAL and emitting readback barriers.
        if (likely(rtSurf->GetMipLevel() != 0 || rtBase != texBase))
          continue;

        m_activeHazardsRT |= 1 << samplerIdx;
      }
    }
  }


  inline void D3D9DeviceEx::UpdateActiveHazardsDS(uint32_t texMask) {
    auto masks = m_psShaderMasks;
    masks.samplerMask &= m_activeTextureDSs & texMask;

    m_activeHazardsDS = m_activeHazardsDS & (~texMask);
    if (m_state.depthStencil != nullptr &&
        m_state.depthStencil->GetBaseTexture() != nullptr) {
      for (uint32_t samplerIdx : bit::BitMask(masks.samplerMask)) {
        IDirect3DBaseTexture9* dsBase  = m_state.depthStencil->GetBaseTexture();
        IDirect3DBaseTexture9* texBase = m_state.textures[samplerIdx];

        if (likely(dsBase != texBase))
          continue;

        m_activeHazardsDS |= 1 << samplerIdx;
      }
    }
  }


  void D3D9DeviceEx::MarkRenderHazards() {
    struct {
      uint8_t RT : 1;
      uint8_t DS : 1;
    } hazardState;
    hazardState.RT = m_activeHazardsRT != 0;
    hazardState.DS = m_activeHazardsDS != 0;

    EmitCs([
      cHazardState = hazardState
    ](DxvkContext* ctx) {
      VkPipelineStageFlags srcStages = 0;
      VkAccessFlags srcAccess = 0;

      if (cHazardState.RT != 0) {
        srcStages |= VK_PIPELINE_STAGE_COLOR_ATTACHMENT_OUTPUT_BIT;
        srcAccess |= VK_ACCESS_COLOR_ATTACHMENT_WRITE_BIT;
      }
      if (cHazardState.DS != 0) {
        srcStages |= VK_PIPELINE_STAGE_EARLY_FRAGMENT_TESTS_BIT | VK_PIPELINE_STAGE_LATE_FRAGMENT_TESTS_BIT;
        srcAccess |= VK_ACCESS_DEPTH_STENCIL_ATTACHMENT_WRITE_BIT;
      }

      ctx->emitGraphicsBarrier(
        srcStages,
        srcAccess,
        VK_PIPELINE_STAGE_FRAGMENT_SHADER_BIT,
        VK_ACCESS_SHADER_READ_BIT);
    });

    for (uint32_t samplerIdx : bit::BitMask(m_activeHazardsRT)) {
      // Guaranteed to not be nullptr...
      auto tex = GetCommonTexture(m_state.textures[samplerIdx]);
      if (unlikely(!tex->MarkTransitionedToHazardLayout())) {
        TransitionImage(tex, m_hazardLayout);
        m_flags.set(D3D9DeviceFlag::DirtyFramebuffer);
      }
    }

    bool zWriteEnabled = m_state.renderStates[D3DRS_ZWRITEENABLE];
    if (m_activeHazardsDS != 0 && zWriteEnabled) {
      // Guaranteed to not be nullptr...
      auto tex = m_state.depthStencil->GetCommonTexture();
      if (unlikely(!tex->MarkTransitionedToHazardLayout())) {
        TransitionImage(tex, m_hazardLayout);
        m_flags.set(D3D9DeviceFlag::DirtyFramebuffer);
      }
    }
  }


  void D3D9DeviceEx::UpdateActiveFetch4(uint32_t stateSampler) {
    auto& state = m_state.samplerStates;

    const uint32_t samplerBit = 1u << stateSampler;

    auto texture = GetCommonTexture(m_state.textures[stateSampler]);
    const bool textureSupportsFetch4 = texture != nullptr && texture->SupportsFetch4();

    const bool fetch4Enabled = m_fetch4Enabled & samplerBit;
    const bool pointSampled  = state[stateSampler][D3DSAMP_MAGFILTER] == D3DTEXF_POINT;
    const bool shouldFetch4  = fetch4Enabled && textureSupportsFetch4 && pointSampled;

    if (unlikely(shouldFetch4 != !!(m_fetch4 & samplerBit))) {
      if (shouldFetch4)
        m_fetch4 |= samplerBit;
      else
        m_fetch4 &= ~samplerBit;
    }
  }


  void D3D9DeviceEx::UploadManagedTexture(D3D9CommonTexture* pResource) {
    for (uint32_t subresource = 0; subresource < pResource->CountSubresources(); subresource++) {
      if (!pResource->NeedsUpload(subresource))
        continue;

      this->FlushImage(pResource, subresource);
    }

    pResource->ClearDirtyBoxes();
    pResource->ClearNeedsUpload();
  }


  void D3D9DeviceEx::UploadManagedTextures(uint32_t mask) {
    // Guaranteed to not be nullptr...
    for (uint32_t texIdx : bit::BitMask(mask))
      UploadManagedTexture(GetCommonTexture(m_state.textures[texIdx]));

    m_activeTexturesToUpload &= ~mask;
  }


  void D3D9DeviceEx::UpdateTextureTypeMismatchesForShader(const D3D9CommonShader* shader, uint32_t shaderSamplerMask, uint32_t shaderSamplerOffset) {
    const uint32_t stageCorrectedShaderSamplerMask = shaderSamplerMask << shaderSamplerOffset;
    if (unlikely(shader->GetInfo().majorVersion() < 2 || m_d3d9Options.forceSamplerTypeSpecConstants)) {
      // SM 1 shaders don't define the texture type in the shader.
      // We always use spec constants for those.
      m_dirtyTextures |= stageCorrectedShaderSamplerMask & m_mismatchingTextureTypes;
      m_mismatchingTextureTypes &= ~stageCorrectedShaderSamplerMask;
      return;
    }

    for (const uint32_t i : bit::BitMask(stageCorrectedShaderSamplerMask)) {
      const D3D9CommonTexture* texture = GetCommonTexture(m_state.textures[i]);
      if (unlikely(texture == nullptr)) {
        // Unbound textures are not mismatching texture types
        m_dirtyTextures |= m_mismatchingTextureTypes & (1 << i);
        m_mismatchingTextureTypes &= ~(1 << i);
        continue;
      }

      VkImageViewType boundViewType  = D3D9CommonTexture::GetImageViewTypeFromResourceType(texture->GetType(), D3D9CommonTexture::AllLayers);
      VkImageViewType shaderViewType = shader->GetImageViewType(i - shaderSamplerOffset);
      if (unlikely(boundViewType != shaderViewType)) {
        m_dirtyTextures |= 1 << i;
        m_mismatchingTextureTypes |= 1 << i;
      } else {
        // The texture type is no longer mismatching, make sure we bind the texture now.
        m_dirtyTextures |= m_mismatchingTextureTypes & (1 << i);
        m_mismatchingTextureTypes &= ~(1 << i);
      }
    }
  }


  void D3D9DeviceEx::UpdateTextureTypeMismatchesForTexture(uint32_t stateSampler) {
    uint32_t shaderTextureIndex;
    const D3D9CommonShader* shader;
    if (likely(IsPSSampler(stateSampler))) {
      shader = GetCommonShader(m_state.pixelShader);
      shaderTextureIndex = stateSampler;
    } else if (unlikely(IsVSSampler(stateSampler))) {
      shader = GetCommonShader(m_state.vertexShader);
      shaderTextureIndex = stateSampler - caps::MaxTexturesPS - 1;
    } else {
      // Do not type check the fixed function displacement map texture.
      return;
    }

    if (unlikely(shader == nullptr || shader->GetInfo().majorVersion() < 2 || m_d3d9Options.forceSamplerTypeSpecConstants)) {
      // This function only gets called by UpdateTextureBitmasks
      // which clears the dirty and mismatching bits for the texture before anyway.
      return;
    }

    const D3D9CommonTexture* tex = GetCommonTexture(m_state.textures[stateSampler]);
    VkImageViewType boundViewType  = D3D9CommonTexture::GetImageViewTypeFromResourceType(tex->GetType(), D3D9CommonTexture::AllLayers);
    VkImageViewType shaderViewType = shader->GetImageViewType(shaderTextureIndex);
    // D3D9 does not have 1D textures. The value of VIEW_TYPE_1D is 0
    // which is the default when there is no declaration for the type.
    bool shaderUsesTexture = shaderViewType != VkImageViewType(0);
    if (unlikely(boundViewType != shaderViewType && shaderUsesTexture)) {
      const uint32_t samplerBit = 1u << stateSampler;
      m_mismatchingTextureTypes |= samplerBit;
    }
  }


  void D3D9DeviceEx::GenerateTextureMips(uint32_t mask) {
    for (uint32_t texIdx : bit::BitMask(mask)) {
      // Guaranteed to not be nullptr...
      auto texInfo = GetCommonTexture(m_state.textures[texIdx]);

      if (likely(texInfo->NeedsMipGen())) {
        this->EmitGenerateMips(texInfo);
        if (likely(!IsTextureBoundAsAttachment(texInfo))) {
          texInfo->SetNeedsMipGen(false);
        }
      }
    }

    m_activeTexturesToGen &= ~mask;
  }


  void D3D9DeviceEx::MarkTextureMipsDirty(D3D9CommonTexture* pResource) {
    pResource->SetNeedsMipGen(true);

    for (uint32_t i : bit::BitMask(m_activeTextures)) {
      // Guaranteed to not be nullptr...
      auto texInfo = GetCommonTexture(m_state.textures[i]);

      if (texInfo == pResource) {
        m_activeTexturesToGen |= 1 << i;
        // We can early out here, no need to add another index for this.
        break;
      }
    }
  }


  void D3D9DeviceEx::MarkTextureMipsUnDirty(D3D9CommonTexture* pResource) {
    if (likely(!IsTextureBoundAsAttachment(pResource))) {
      // We need to keep the texture marked as needing mipmap generation because we don't set that when rendering.
      pResource->SetNeedsMipGen(false);

      for (uint32_t i : bit::BitMask(m_activeTextures)) {
        // Guaranteed to not be nullptr...
        auto texInfo = GetCommonTexture(m_state.textures[i]);

        if (unlikely(texInfo == pResource)) {
          m_activeTexturesToGen &= ~(1 << i);
        }
      }
    }
  }


  void D3D9DeviceEx::MarkTextureUploaded(D3D9CommonTexture* pResource) {
    for (uint32_t i : bit::BitMask(m_activeTextures)) {
      // Guaranteed to not be nullptr...
      auto texInfo = GetCommonTexture(m_state.textures[i]);

      if (texInfo == pResource)
        m_activeTexturesToUpload &= ~(1 << i);
    }
  }


  void D3D9DeviceEx::UpdatePointMode(bool pointList) {
    if (!pointList) {
      UpdatePointModeSpec(0);
      return;
    }

    auto& rs = m_state.renderStates;

    const bool scale  = rs[D3DRS_POINTSCALEENABLE] && !UseProgrammableVS();
    const bool sprite = rs[D3DRS_POINTSPRITEENABLE];

    const uint32_t scaleBit  = scale  ? 1u : 0u;
    const uint32_t spriteBit = sprite ? 2u : 0u;

    uint32_t mode = scaleBit | spriteBit;

    if (rs[D3DRS_POINTSCALEENABLE] && m_flags.test(D3D9DeviceFlag::DirtyPointScale)) {
      m_flags.clr(D3D9DeviceFlag::DirtyPointScale);

      UpdatePushConstant<D3D9RenderStateItem::PointScaleA>();
      UpdatePushConstant<D3D9RenderStateItem::PointScaleB>();
      UpdatePushConstant<D3D9RenderStateItem::PointScaleC>();
    }

    UpdatePointModeSpec(mode);
  }


  void D3D9DeviceEx::UpdateFog() {
    auto& rs = m_state.renderStates;

    bool fogEnabled = rs[D3DRS_FOGENABLE];

    bool pixelFog   = rs[D3DRS_FOGTABLEMODE]  != D3DFOG_NONE && fogEnabled;
    bool vertexFog  = rs[D3DRS_FOGVERTEXMODE] != D3DFOG_NONE && fogEnabled && !pixelFog;

    auto UpdateFogConstants = [&](D3DFOGMODE FogMode) {
      if (m_flags.test(D3D9DeviceFlag::DirtyFogColor)) {
        m_flags.clr(D3D9DeviceFlag::DirtyFogColor);
        UpdatePushConstant<D3D9RenderStateItem::FogColor>();
      }

      if (FogMode == D3DFOG_LINEAR) {
        if (m_flags.test(D3D9DeviceFlag::DirtyFogScale)) {
          m_flags.clr(D3D9DeviceFlag::DirtyFogScale);
          UpdatePushConstant<D3D9RenderStateItem::FogScale>();
        }

        if (m_flags.test(D3D9DeviceFlag::DirtyFogEnd)) {
          m_flags.clr(D3D9DeviceFlag::DirtyFogEnd);
          UpdatePushConstant<D3D9RenderStateItem::FogEnd>();
        }
      }
      else if (FogMode == D3DFOG_EXP || FogMode == D3DFOG_EXP2) {
        if (m_flags.test(D3D9DeviceFlag::DirtyFogDensity)) {
          m_flags.clr(D3D9DeviceFlag::DirtyFogDensity);
          UpdatePushConstant<D3D9RenderStateItem::FogDensity>();
        }
      }
    };

    if (vertexFog) {
      D3DFOGMODE mode = D3DFOGMODE(rs[D3DRS_FOGVERTEXMODE]);

      UpdateFogConstants(mode);

      if (m_flags.test(D3D9DeviceFlag::DirtyFogState)) {
        m_flags.clr(D3D9DeviceFlag::DirtyFogState);

        UpdateFogModeSpec(true, mode, D3DFOG_NONE);
      }
    }
    else if (pixelFog) {
      D3DFOGMODE mode = D3DFOGMODE(rs[D3DRS_FOGTABLEMODE]);

      UpdateFogConstants(mode);

      if (m_flags.test(D3D9DeviceFlag::DirtyFogState)) {
        m_flags.clr(D3D9DeviceFlag::DirtyFogState);

        UpdateFogModeSpec(true, D3DFOG_NONE, mode);
      }
    }
    else {
      if (fogEnabled)
        UpdateFogConstants(D3DFOG_NONE);

      if (m_flags.test(D3D9DeviceFlag::DirtyFogState)) {
        m_flags.clr(D3D9DeviceFlag::DirtyFogState);

        UpdateFogModeSpec(fogEnabled, D3DFOG_NONE, D3DFOG_NONE);
      }
    }
  }


  void D3D9DeviceEx::BindFramebuffer() {
    m_flags.clr(D3D9DeviceFlag::DirtyFramebuffer);

    DxvkRenderTargets attachments;

    bool srgb = m_state.renderStates[D3DRS_SRGBWRITEENABLE];

    // D3D9 doesn't have the concept of a framebuffer object,
    // so we'll just create a new one every time the render
    // target bindings are updated. Set up the attachments.
    VkSampleCountFlagBits sampleCount = VK_SAMPLE_COUNT_FLAG_BITS_MAX_ENUM;

    // Some games break if render targets that get disabled using the color write mask
    // end up shrinking the render area. So we don't bind those.
    // (This impacted Dead Space 1.)
    // But we want to minimize frame buffer changes because those
    // break up the current render pass. So we dont unbind for disabled color write masks
    // if the RT has the same size or is bigger than the smallest active RT.

    uint32_t boundMask = 0u;
    uint32_t anyColorWriteMask = 0u;
    uint32_t limitsRenderAreaMask = 0u;
    VkExtent2D renderArea = { ~0u, ~0u };
    for (uint32_t i = 0u; i < m_state.renderTargets.size(); i++) {
      if (!HasRenderTargetBound(i))
        continue;

      const DxvkImageCreateInfo& rtImageInfo = m_state.renderTargets[i]->GetCommonTexture()->GetImage()->info();

      // Dont bind it if the sample count doesnt match
      if (likely(sampleCount == VK_SAMPLE_COUNT_FLAG_BITS_MAX_ENUM))
        sampleCount = rtImageInfo.sampleCount;
      else if (unlikely(sampleCount != rtImageInfo.sampleCount))
        continue;

      // Dont bind it if the pixel shader doesnt write to it
      if (!(m_psShaderMasks.rtMask & (1 << i)))
        continue;

      boundMask |= 1 << i;

      VkExtent2D rtExtent = m_state.renderTargets[i]->GetSurfaceExtent();
      bool rtLimitsRenderArea = rtExtent.width < renderArea.width || rtExtent.height < renderArea.height;
      limitsRenderAreaMask |= rtLimitsRenderArea << i;

      // It will only get bound if its not smaller than the others.
      // So RTs with a disabled color write mask will never impact the render area.
      if (m_state.renderStates[ColorWriteIndex(i)] == 0)
        continue;

      anyColorWriteMask |= 1 << i;

      if (rtExtent.width < renderArea.width && rtExtent.height < renderArea.height) {
        // It's smaller on both axis, so the previous RTs no longer limit the size
        limitsRenderAreaMask = 1 << i;
      }

      renderArea.width = std::min(renderArea.width, rtExtent.width);
      renderArea.height = std::min(renderArea.height, rtExtent.height);
    }

    bool dsvBound = false;
    if (m_state.depthStencil != nullptr) {
      // We only need to skip binding the DSV if it would shrink the render area
      // despite not being used, otherwise we might end up with unnecessary render pass spills
      bool anyDSStateEnabled = m_state.renderStates[D3DRS_ZENABLE]
        || m_state.renderStates[D3DRS_ZWRITEENABLE]
        || m_state.renderStates[D3DRS_STENCILENABLE]
        || m_state.renderStates[D3DRS_ADAPTIVETESS_X] == uint32_t(D3D9Format::NVDB);

      VkExtent2D dsvExtent = m_state.depthStencil->GetSurfaceExtent();
      bool dsvLimitsRenderArea = dsvExtent.width < renderArea.width || dsvExtent.height < renderArea.height;

      const DxvkImageCreateInfo& dsImageInfo = m_state.depthStencil->GetCommonTexture()->GetImage()->info();
      const bool sampleCountMatches = sampleCount == VK_SAMPLE_COUNT_FLAG_BITS_MAX_ENUM || sampleCount == dsImageInfo.sampleCount;

      dsvBound = sampleCountMatches && (anyDSStateEnabled || !dsvLimitsRenderArea);
      if (sampleCountMatches && anyDSStateEnabled && dsvExtent.width < renderArea.width && dsvExtent.height < renderArea.height) {
        // It's smaller on both axis, so the previous RTs no longer limit the size
        limitsRenderAreaMask = 0u;
      }
    }

    // We only need to skip binding the RT if it would shrink the render area
    // despite not having color writes enabled,
    // otherwise we might end up with unnecessary render pass spills
    boundMask &= (anyColorWriteMask | ~limitsRenderAreaMask);
    for (uint32_t i : bit::BitMask(boundMask)) {
      attachments.color[i] = {
        m_state.renderTargets[i]->GetRenderTargetView(srgb),
        m_state.renderTargets[i]->GetRenderTargetLayout(m_hazardLayout) };
    }

    if (dsvBound) {
      const bool depthWrite = m_state.renderStates[D3DRS_ZWRITEENABLE];

      attachments.depth = {
        m_state.depthStencil->GetDepthStencilView(),
        m_state.depthStencil->GetDepthStencilLayout(depthWrite, m_activeHazardsDS != 0, m_hazardLayout) };
    }

    VkImageAspectFlags feedbackLoopAspects = 0u;
    if (m_hazardLayout == VK_IMAGE_LAYOUT_ATTACHMENT_FEEDBACK_LOOP_OPTIMAL_EXT) {
      if (m_activeHazardsRT != 0)
        feedbackLoopAspects |= VK_IMAGE_ASPECT_COLOR_BIT;
      if (m_activeHazardsDS != 0 && attachments.depth.layout != VK_IMAGE_LAYOUT_DEPTH_STENCIL_READ_ONLY_OPTIMAL)
        feedbackLoopAspects |= VK_IMAGE_ASPECT_DEPTH_BIT;
    }

    // Create and bind the framebuffer object to the context
    EmitCs([
      cAttachments         = std::move(attachments),
      cFeedbackLoopAspects = feedbackLoopAspects
    ] (DxvkContext* ctx) mutable {
      ctx->bindRenderTargets(std::move(cAttachments), cFeedbackLoopAspects);
    });
  }


  void D3D9DeviceEx::BindViewportAndScissor() {
    m_flags.clr(D3D9DeviceFlag::DirtyViewportScissor);

    // D3D9's coordinate system has its origin in the bottom left,
    // but the viewport coordinates are aligned to the top-left
    // corner so we can get away with flipping the viewport.
    const D3DVIEWPORT9& vp = m_state.viewport;

    // Correctness Factor for 1/2 texel offset
    constexpr float cf = 0.5f;

    // How much to bias MinZ by to avoid a depth
    // degenerate viewport.
    // Tests show that the bias is only applied below minZ values of 0.5
    float zBias;
    if (vp.MinZ >= 0.5f) {
      zBias = 0.0f;
    } else {
      zBias = 0.001f;
    }

    DxvkViewport state = { };
    state.viewport = VkViewport{
      float(vp.X)     + cf,    float(vp.Height + vp.Y) + cf,
      float(vp.Width),        -float(vp.Height),
      std::clamp(vp.MinZ,                            0.0f, 1.0f),
      std::clamp(std::max(vp.MaxZ, vp.MinZ + zBias), 0.0f, 1.0f),
    };

    // Scissor rectangles. Vulkan does not provide an easy way
    // to disable the scissor test, so we'll have to set scissor
    // rects that are at least as large as the framebuffer.
    bool enableScissorTest = m_state.renderStates[D3DRS_SCISSORTESTENABLE];

    if (enableScissorTest) {
      RECT sr = m_state.scissorRect;

      VkOffset2D srPosA;
      srPosA.x = std::max<int32_t>(0, sr.left);
      srPosA.x = std::max<int32_t>(vp.X, srPosA.x);
      srPosA.y = std::max<int32_t>(0, sr.top);
      srPosA.y = std::max<int32_t>(vp.Y, srPosA.y);

      VkOffset2D srPosB;
      srPosB.x = std::max<int32_t>(srPosA.x, sr.right);
      srPosB.x = std::min<int32_t>(vp.X + vp.Width, srPosB.x);
      srPosB.y = std::max<int32_t>(srPosA.y, sr.bottom);
      srPosB.y = std::min<int32_t>(vp.Y + vp.Height, srPosB.y);

      VkExtent2D srSize;
      srSize.width  = uint32_t(srPosB.x - srPosA.x);
      srSize.height = uint32_t(srPosB.y - srPosA.y);

      state.scissor = VkRect2D{ srPosA, srSize };
    }
    else {
      state.scissor = VkRect2D{
        VkOffset2D { int32_t(vp.X), int32_t(vp.Y) },
        VkExtent2D { vp.Width,      vp.Height     }};
    }

    EmitCs([
      cViewport = state
    ] (DxvkContext* ctx) {
      ctx->setViewports(1, &cViewport);
    });
  }


  void D3D9DeviceEx::BindMultiSampleState() {
    m_flags.clr(D3D9DeviceFlag::DirtyMultiSampleState);

    DxvkMultisampleState msState = { };
    msState.setSampleMask(m_flags.test(D3D9DeviceFlag::ValidSampleMask)
      ? uint16_t(m_state.renderStates[D3DRS_MULTISAMPLEMASK])
      : uint16_t(0xffffu));
    msState.setAlphaToCoverage(IsAlphaToCoverageEnabled());

    EmitCs([
      cState = msState
    ] (DxvkContext* ctx) {
      ctx->setMultisampleState(cState);
    });
  }


  void D3D9DeviceEx::BindBlendState() {
    m_flags.clr(D3D9DeviceFlag::DirtyBlendState);

    auto& state = m_state.renderStates;

    DxvkBlendMode mode = { };
    mode.setBlendEnable(state[D3DRS_ALPHABLENDENABLE]);

    D3D9BlendState color = { };

    color.Src = D3DBLEND(state[D3DRS_SRCBLEND]);
    color.Dst = D3DBLEND(state[D3DRS_DESTBLEND]);
    color.Op  = D3DBLENDOP(state[D3DRS_BLENDOP]);
    FixupBlendState(color);

    D3D9BlendState alpha = color;

    if (state[D3DRS_SEPARATEALPHABLENDENABLE]) {
      alpha.Src = D3DBLEND(state[D3DRS_SRCBLENDALPHA]);
      alpha.Dst = D3DBLEND(state[D3DRS_DESTBLENDALPHA]);
      alpha.Op  = D3DBLENDOP(state[D3DRS_BLENDOPALPHA]);
      FixupBlendState(alpha);
    }

    mode.setColorOp(DecodeBlendFactor(color.Src, false),
                    DecodeBlendFactor(color.Dst, false),
                    DecodeBlendOp(color.Op));

    mode.setAlphaOp(DecodeBlendFactor(alpha.Src, true),
                    DecodeBlendFactor(alpha.Dst, true),
                    DecodeBlendOp(alpha.Op));

    uint16_t writeMasks = 0;

    for (uint32_t i = 0; i < 4; i++)
      writeMasks |= (state[ColorWriteIndex(i)] & 0xfu) << (4u * i);

    EmitCs([
      cMode       = mode,
      cWriteMasks = writeMasks,
      cAlphaMasks = m_alphaSwizzleRTs
    ](DxvkContext* ctx) {
      for (uint32_t i = 0; i < 4; i++) {
        DxvkBlendMode mode = cMode;
        mode.setWriteMask(cWriteMasks >> (4u * i));

        // Adjust the blend factor based on the render target alpha swizzle bit mask.
        // Specific formats such as the XRGB ones require a ONE swizzle for alpha
        // which cannot be directly applied with the image view of the attachment.
        if (cAlphaMasks & (1 << i)) {
          auto NormalizeFactor = [] (VkBlendFactor Factor) {
            if (Factor == VK_BLEND_FACTOR_DST_ALPHA)
              return VK_BLEND_FACTOR_ONE;
            else if (Factor == VK_BLEND_FACTOR_ONE_MINUS_DST_ALPHA)
              return VK_BLEND_FACTOR_ZERO;
            return Factor;
          };

          mode.setColorOp(NormalizeFactor(mode.colorSrcFactor()),
                          NormalizeFactor(mode.colorDstFactor()), mode.colorBlendOp());
          mode.setAlphaOp(NormalizeFactor(mode.alphaSrcFactor()),
                          NormalizeFactor(mode.alphaDstFactor()), mode.alphaBlendOp());
        }

        mode.normalize();

        ctx->setBlendMode(i, mode);
      }
    });
  }


  void D3D9DeviceEx::BindBlendFactor() {
    DxvkBlendConstants blendConstants;
    DecodeD3DCOLOR(
      D3DCOLOR(m_state.renderStates[D3DRS_BLENDFACTOR]),
      reinterpret_cast<float*>(&blendConstants));

    EmitCs([
      cBlendConstants = blendConstants
    ](DxvkContext* ctx) {
      ctx->setBlendConstants(cBlendConstants);
    });
  }


  void D3D9DeviceEx::BindDepthStencilState() {
    m_flags.clr(D3D9DeviceFlag::DirtyDepthStencilState);

    auto& rs = m_state.renderStates;

    bool stencil            = rs[D3DRS_STENCILENABLE];
    bool twoSidedStencil    = stencil && rs[D3DRS_TWOSIDEDSTENCILMODE];

    DxvkDepthStencilState state = { };
    state.setDepthTest(rs[D3DRS_ZENABLE]);
    state.setDepthWrite(rs[D3DRS_ZWRITEENABLE]);
    state.setStencilTest(stencil);
    state.setDepthCompareOp(DecodeCompareOp(D3DCMPFUNC(rs[D3DRS_ZFUNC])));

    DxvkStencilOp frontOp = { };

    if (stencil) {
      frontOp.setFailOp(DecodeStencilOp(D3DSTENCILOP(rs[D3DRS_STENCILFAIL])));
      frontOp.setPassOp(DecodeStencilOp(D3DSTENCILOP(rs[D3DRS_STENCILPASS])));
      frontOp.setDepthFailOp(DecodeStencilOp(D3DSTENCILOP(rs[D3DRS_STENCILZFAIL])));
      frontOp.setCompareOp(DecodeCompareOp(D3DCMPFUNC(rs[D3DRS_STENCILFUNC])));
      frontOp.setCompareMask(rs[D3DRS_STENCILMASK]);
      frontOp.setWriteMask(rs[D3DRS_STENCILWRITEMASK]);
    }

    DxvkStencilOp backOp = frontOp;

    if (twoSidedStencil) {
      backOp.setFailOp(DecodeStencilOp(D3DSTENCILOP(rs[D3DRS_CCW_STENCILFAIL])));
      backOp.setPassOp(DecodeStencilOp(D3DSTENCILOP(rs[D3DRS_CCW_STENCILPASS])));
      backOp.setDepthFailOp(DecodeStencilOp(D3DSTENCILOP(rs[D3DRS_CCW_STENCILZFAIL])));
      backOp.setCompareOp(DecodeCompareOp(D3DCMPFUNC(rs[D3DRS_CCW_STENCILFUNC])));
      backOp.setCompareMask(rs[D3DRS_STENCILMASK]);
      backOp.setWriteMask(rs[D3DRS_STENCILWRITEMASK]);
    }

    state.setStencilOpFront(frontOp);
    state.setStencilOpBack(backOp);

    EmitCs([
      cState = state
    ] (DxvkContext* ctx) mutable {
      cState.normalize();

      ctx->setDepthStencilState(cState);
    });
  }


  void D3D9DeviceEx::BindRasterizerState() {
    m_flags.clr(D3D9DeviceFlag::DirtyRasterizerState);

    auto& rs = m_state.renderStates;

    DxvkRasterizerState state = { };
    state.setCullMode(DecodeCullMode(D3DCULL(rs[D3DRS_CULLMODE])));
    state.setDepthBias(IsDepthBiasEnabled());
    state.setDepthClip(true);
    state.setFrontFace(VK_FRONT_FACE_CLOCKWISE);
    state.setPolygonMode(DecodeFillMode(D3DFILLMODE(rs[D3DRS_FILLMODE])));
    state.setFlatShading(m_state.renderStates[D3DRS_SHADEMODE] == D3DSHADE_FLAT);

    EmitCs([
      cState  = state
    ](DxvkContext* ctx) {
      ctx->setRasterizerState(cState);
    });
  }


  void D3D9DeviceEx::BindDepthBias() {
    m_flags.clr(D3D9DeviceFlag::DirtyDepthBias);

    auto& rs = m_state.renderStates;

    float depthBias            = bit::cast<float>(rs[D3DRS_DEPTHBIAS]) * m_depthBiasScale;
    float slopeScaledDepthBias = bit::cast<float>(rs[D3DRS_SLOPESCALEDEPTHBIAS]);

    DxvkDepthBias biases;
    biases.depthBiasConstant = depthBias;
    biases.depthBiasSlope    = slopeScaledDepthBias;
    biases.depthBiasClamp    = 0.0f;

    EmitCs([
      cBiases = biases
    ](DxvkContext* ctx) {
      ctx->setDepthBias(cBiases);
    });
  }


  uint32_t D3D9DeviceEx::GetAlphaTestPrecision() {
    if (m_state.renderTargets[0] == nullptr)
      return 0;

    D3D9Format format = m_state.renderTargets[0]->GetCommonTexture()->Desc()->Format;

    switch (format) {
      case D3D9Format::A2B10G10R10:
      case D3D9Format::A2R10G10B10:
      case D3D9Format::A2W10V10U10:
      case D3D9Format::A2B10G10R10_XR_BIAS:
        return 0x2; /* 10 bit */

      case D3D9Format::R16F:
      case D3D9Format::G16R16F:
      case D3D9Format::A16B16G16R16F:
        return 0x7; /* 15 bit */

      case D3D9Format::G16R16:
      case D3D9Format::A16B16G16R16:
      case D3D9Format::V16U16:
      case D3D9Format::L16:
      case D3D9Format::Q16W16V16U16:
        return 0x8; /* 16 bit */

      case D3D9Format::R32F:
      case D3D9Format::G32R32F:
      case D3D9Format::A32B32G32R32F:
        return 0xF; /* float */

      default:
        return 0x0; /* 8 bit */
    }
  }


  void D3D9DeviceEx::BindAlphaTestState() {
    m_flags.clr(D3D9DeviceFlag::DirtyAlphaTestState);

    auto& rs = m_state.renderStates;

    VkCompareOp alphaOp = IsAlphaTestEnabled()
      ? DecodeCompareOp(D3DCMPFUNC(rs[D3DRS_ALPHAFUNC]))
      : VK_COMPARE_OP_ALWAYS;

    uint32_t precision = alphaOp != VK_COMPARE_OP_ALWAYS
      ? GetAlphaTestPrecision()
      : 0u;

    UpdateAlphaTestSpec(alphaOp, precision);
  }


  void D3D9DeviceEx::BindDepthStencilRefrence() {
    auto& rs = m_state.renderStates;

    uint32_t ref = uint32_t(rs[D3DRS_STENCILREF]) & 0xff;

    EmitCs([cRef = ref] (DxvkContext* ctx) {
      ctx->setStencilReference(cRef);
    });
  }


  void D3D9DeviceEx::BindSampler(DWORD Sampler) {
    auto samplerInfo = RemapStateSamplerShader(Sampler);

    const uint32_t slot = computeResourceSlotId(
      samplerInfo.first, DxsoBindingType::Image,
      samplerInfo.second);

    m_samplerBindCount++;

    EmitCs([this,
      cSlot     = slot,
      cState    = D3D9SamplerInfo(m_state.samplerStates[Sampler]),
      cIsCube   = bool(m_cubeTextures & (1u << Sampler)),
      cIsDepth  = bool(m_depthTextures & (1u << Sampler)),
      cBindId   = m_samplerBindCount
    ] (DxvkContext* ctx) {
      DxvkSamplerKey key = { };

      key.setFilter(
        DecodeFilter(cState.minFilter),
        DecodeFilter(cState.magFilter),
        DecodeMipFilter(cState.mipFilter));

      if (cIsCube) {
        key.setAddressModes(
          VK_SAMPLER_ADDRESS_MODE_CLAMP_TO_EDGE,
          VK_SAMPLER_ADDRESS_MODE_CLAMP_TO_EDGE,
          VK_SAMPLER_ADDRESS_MODE_CLAMP_TO_EDGE);

        key.setLegacyCubeFilter(!m_d3d9Options.seamlessCubes);
      } else {
        key.setAddressModes(
          DecodeAddressMode(cState.addressU),
          DecodeAddressMode(cState.addressV),
          DecodeAddressMode(cState.addressW));
      }

      key.setDepthCompare(cIsDepth, VK_COMPARE_OP_LESS_OR_EQUAL);

      if (cState.mipFilter) {
        // Anisotropic filtering doesn't make any sense with only one mip
        uint32_t anisotropy = cState.maxAnisotropy;

        if (cState.minFilter != D3DTEXF_ANISOTROPIC)
          anisotropy = 0u;

        if (m_d3d9Options.samplerAnisotropy != -1 && cState.minFilter > D3DTEXF_POINT)
          anisotropy = m_d3d9Options.samplerAnisotropy;

        key.setAniso(anisotropy);

        float lodBias = cState.mipLodBias;
        lodBias += m_d3d9Options.samplerLodBias;

        if (m_d3d9Options.clampNegativeLodBias)
          lodBias = std::max(lodBias, 0.0f);

        key.setLodRange(float(cState.maxMipLevel), 16.0f, lodBias);
      }

      if (key.u.p.hasBorder)
        DecodeD3DCOLOR(cState.borderColor, key.borderColor.float32);

      VkShaderStageFlags stage = VK_SHADER_STAGE_VERTEX_BIT | VK_SHADER_STAGE_FRAGMENT_BIT;
      ctx->bindResourceSampler(stage, cSlot, m_dxvkDevice->createSampler(key));

      // Let the main thread know about current sampler stats
      uint64_t liveCount = m_dxvkDevice->getSamplerStats().liveCount;
      m_lastSamplerStats.store(liveCount | (cBindId << SamplerCountBits), std::memory_order_relaxed);
    });
  }


  void D3D9DeviceEx::BindTexture(DWORD StateSampler) {
    auto shaderSampler = RemapStateSamplerShader(StateSampler);

    uint32_t slot = computeResourceSlotId(shaderSampler.first,
      DxsoBindingType::Image, uint32_t(shaderSampler.second));

    const bool srgb =
      m_state.samplerStates[StateSampler][D3DSAMP_SRGBTEXTURE] & 0x1;

    D3D9CommonTexture* commonTex =
      GetCommonTexture(m_state.textures[StateSampler]);

    EmitCs([
      cSlot = slot,
      cImageView = commonTex->GetSampleView(srgb)
    ](DxvkContext* ctx) mutable {
      VkShaderStageFlags stage = VK_SHADER_STAGE_VERTEX_BIT | VK_SHADER_STAGE_FRAGMENT_BIT;
      ctx->bindResourceImageView(stage, cSlot, std::move(cImageView));
    });
  }


  void D3D9DeviceEx::UnbindTextures(uint32_t mask) {
    EmitCs([
      cMask = mask
    ](DxvkContext* ctx) {
      for (uint32_t i : bit::BitMask(cMask)) {
        auto shaderSampler = RemapStateSamplerShader(i);

        uint32_t slot = computeResourceSlotId(shaderSampler.first,
          DxsoBindingType::Image, uint32_t(shaderSampler.second));

        VkShaderStageFlags stage = VK_SHADER_STAGE_VERTEX_BIT | VK_SHADER_STAGE_FRAGMENT_BIT;
        ctx->bindResourceImageView(stage, slot, nullptr);
      }
    });
  }


  void D3D9DeviceEx::UndirtySamplers(uint32_t mask) {
    EnsureSamplerLimit();

    for (uint32_t i : bit::BitMask(mask))
      BindSampler(i);

    m_dirtySamplerStates &= ~mask;
  }


  void D3D9DeviceEx::UndirtyTextures(uint32_t usedMask) {
    const uint32_t activeMask   = usedMask &  (m_activeTextures & ~m_mismatchingTextureTypes);
    const uint32_t inactiveMask = usedMask & (~m_activeTextures | m_mismatchingTextureTypes);

    for (uint32_t i : bit::BitMask(activeMask))
      BindTexture(i);

    if (inactiveMask)
      UnbindTextures(inactiveMask);

    m_dirtyTextures &= ~usedMask;
  }

  void D3D9DeviceEx::MarkTextureBindingDirty(IDirect3DBaseTexture9* texture) {
    D3D9DeviceLock lock = LockDevice();

    for (uint32_t i : bit::BitMask(m_activeTextures)) {
      if (m_state.textures[i] == texture)
        m_dirtyTextures |= 1u << i;
    }
  }


  D3D9DrawInfo D3D9DeviceEx::GenerateDrawInfo(
          D3DPRIMITIVETYPE PrimitiveType,
          UINT             PrimitiveCount,
          UINT             InstanceCount) {
    D3D9DrawInfo drawInfo;
    drawInfo.vertexCount = GetVertexCount(PrimitiveType, PrimitiveCount);
    drawInfo.instanceCount = (m_iaState.streamsInstanced & m_iaState.streamsUsed)
      ? InstanceCount
      : 1u;
    return drawInfo;
  }


  uint32_t D3D9DeviceEx::GetInstanceCount() const {
    return std::max(m_state.streamFreq[0] & 0x7FFFFFu, 1u);
  }


  void D3D9DeviceEx::PrepareDraw(D3DPRIMITIVETYPE PrimitiveType, bool UploadVBOs, bool UploadIBO) {
    if (unlikely(m_activeHazardsRT != 0 || m_activeHazardsDS != 0))
      MarkRenderHazards();

    if (unlikely((!m_lastHazardsDS) != (!m_activeHazardsDS))
     || unlikely((!m_lastHazardsRT) != (!m_activeHazardsRT))) {
      m_flags.set(D3D9DeviceFlag::DirtyFramebuffer);
      m_lastHazardsDS = m_activeHazardsDS;
      m_lastHazardsRT = m_activeHazardsRT;
    }

    if (likely(UploadVBOs)) {
      const uint32_t usedBuffersMask = m_state.vertexDecl != nullptr ? m_state.vertexDecl->GetStreamMask() : ~0u;
      const uint32_t buffersToUpload = m_activeVertexBuffersToUpload & usedBuffersMask;
      for (uint32_t bufferIdx : bit::BitMask(buffersToUpload)) {
        auto* vbo = GetCommonBuffer(m_state.vertexBuffers[bufferIdx].vertexBuffer);
        if (likely(vbo != nullptr && vbo->NeedsUpload()))
          FlushBuffer(vbo);
      }
      m_activeVertexBuffersToUpload &= ~buffersToUpload;
    }

    const uint32_t usedSamplerMask = m_psShaderMasks.samplerMask | m_vsShaderMasks.samplerMask;
    const uint32_t usedTextureMask = m_activeTextures & usedSamplerMask;

    const uint32_t texturesToUpload = m_activeTexturesToUpload & usedTextureMask;
    if (unlikely(texturesToUpload != 0))
      UploadManagedTextures(texturesToUpload);

    const uint32_t texturesToGen = m_activeTexturesToGen & usedTextureMask;
    if (unlikely(texturesToGen != 0))
      GenerateTextureMips(texturesToGen);

    auto* ibo = GetCommonBuffer(m_state.indices);
    if (unlikely(UploadIBO && ibo != nullptr && ibo->NeedsUpload()))
      FlushBuffer(ibo);

    UpdateFog();

    if (unlikely(m_flags.test(D3D9DeviceFlag::DirtyFramebuffer)))
      BindFramebuffer();

    if (unlikely(m_flags.test(D3D9DeviceFlag::DirtyViewportScissor)))
      BindViewportAndScissor();

    const uint32_t activeDirtySamplers = m_dirtySamplerStates & usedTextureMask;
    if (unlikely(activeDirtySamplers))
      UndirtySamplers(activeDirtySamplers);

    const uint32_t usedDirtyTextures = m_dirtyTextures & usedSamplerMask;
    if (likely(usedDirtyTextures))
      UndirtyTextures(usedDirtyTextures);

    if (unlikely(m_flags.test(D3D9DeviceFlag::DirtyBlendState)))
      BindBlendState();

    if (unlikely(m_flags.test(D3D9DeviceFlag::DirtyDepthStencilState)))
      BindDepthStencilState();

    if (unlikely(m_flags.test(D3D9DeviceFlag::DirtyRasterizerState)))
      BindRasterizerState();

    if (unlikely(m_flags.test(D3D9DeviceFlag::DirtyDepthBias)))
      BindDepthBias();

    if (unlikely(m_flags.test(D3D9DeviceFlag::DirtyMultiSampleState)))
      BindMultiSampleState();

    if (unlikely(m_flags.test(D3D9DeviceFlag::DirtyAlphaTestState)))
      BindAlphaTestState();

    if (unlikely(m_flags.test(D3D9DeviceFlag::DirtyClipPlanes)))
      UpdateClipPlanes();

    UpdatePointMode(PrimitiveType == D3DPT_POINTLIST);

    if (likely(UseProgrammableVS())) {
      if (unlikely(m_flags.test(D3D9DeviceFlag::DirtyProgVertexShader))) {
        m_flags.set(D3D9DeviceFlag::DirtyInputLayout);

        BindShader<DxsoProgramType::VertexShader>(
          GetCommonShader(m_state.vertexShader));
      }
      UploadConstants<DxsoProgramTypes::VertexShader>();

      if (likely(!CanSWVP())) {
        UpdateVertexBoolSpec(
          m_state.vsConsts->bConsts[0] &
          m_consts[DxsoProgramType::VertexShader].meta.boolConstantMask);
      } else
        UpdateVertexBoolSpec(0);
    }
    else {
      UpdateVertexBoolSpec(0);
      UpdateFixedFunctionVS();
    }

    if (unlikely(m_flags.test(D3D9DeviceFlag::DirtyInputLayout)))
      BindInputLayout();

    if (likely(UseProgrammablePS())) {
      UploadConstants<DxsoProgramTypes::PixelShader>();

      const uint32_t psTextureMask = usedTextureMask & ((1u << caps::MaxTexturesPS) - 1u);
      const uint32_t fetch4        = m_fetch4             & psTextureMask;
      const uint32_t projected     = m_projectionBitfield & psTextureMask;

      const auto& programInfo = GetCommonShader(m_state.pixelShader)->GetInfo();

      if (programInfo.majorVersion() >= 2)
        UpdatePixelShaderSamplerSpec(m_d3d9Options.forceSamplerTypeSpecConstants ? m_textureTypes : 0u, 0u, fetch4);
      else
        UpdatePixelShaderSamplerSpec(m_textureTypes, programInfo.minorVersion() >= 4 ? 0u : projected, fetch4); // For implicit samplers...

      UpdatePixelBoolSpec(
        m_state.psConsts->bConsts[0] &
        m_consts[DxsoProgramType::PixelShader].meta.boolConstantMask);
    }
    else {
      UpdatePixelBoolSpec(0);
      UpdatePixelShaderSamplerSpec(0u, 0u, 0u);

      UpdateFixedFunctionPS();
    }

    const uint32_t nullTextureMask = usedSamplerMask & ~usedTextureMask;
    const uint32_t depthTextureMask = m_depthTextures & usedTextureMask;
    const uint32_t drefClampMask = m_drefClamp & depthTextureMask;
    UpdateCommonSamplerSpec(nullTextureMask, depthTextureMask, drefClampMask);

    if (unlikely(m_flags.test(D3D9DeviceFlag::DirtySharedPixelShaderData))) {
      m_flags.clr(D3D9DeviceFlag::DirtySharedPixelShaderData);

      auto mapPtr = m_psShared.AllocSlice();
      D3D9SharedPS* data = reinterpret_cast<D3D9SharedPS*>(mapPtr);

      for (uint32_t i = 0; i < caps::TextureStageCount; i++) {
        DecodeD3DCOLOR(D3DCOLOR(m_state.textureStages[i][DXVK_TSS_CONSTANT]), data->Stages[i].Constant);

        // Flip major-ness so we can get away with a nice easy
        // dot in the shader without complex access
        data->Stages[i].BumpEnvMat[0][0] = bit::cast<float>(m_state.textureStages[i][DXVK_TSS_BUMPENVMAT00]);
        data->Stages[i].BumpEnvMat[1][0] = bit::cast<float>(m_state.textureStages[i][DXVK_TSS_BUMPENVMAT01]);
        data->Stages[i].BumpEnvMat[0][1] = bit::cast<float>(m_state.textureStages[i][DXVK_TSS_BUMPENVMAT10]);
        data->Stages[i].BumpEnvMat[1][1] = bit::cast<float>(m_state.textureStages[i][DXVK_TSS_BUMPENVMAT11]);

        data->Stages[i].BumpEnvLScale    = bit::cast<float>(m_state.textureStages[i][DXVK_TSS_BUMPENVLSCALE]);
        data->Stages[i].BumpEnvLOffset   = bit::cast<float>(m_state.textureStages[i][DXVK_TSS_BUMPENVLOFFSET]);
      }
    }

    if (unlikely(m_flags.test(D3D9DeviceFlag::DirtyDepthBounds))) {
      m_flags.clr(D3D9DeviceFlag::DirtyDepthBounds);

      DxvkDepthBounds db = { };
      db.enableDepthBounds  = (m_state.renderStates[D3DRS_ADAPTIVETESS_X] == uint32_t(D3D9Format::NVDB));

      if (db.enableDepthBounds) {
        db.minDepthBounds = std::clamp(bit::cast<float>(m_state.renderStates[D3DRS_ADAPTIVETESS_Z]), 0.0f, 1.0f);
        db.maxDepthBounds = std::clamp(bit::cast<float>(m_state.renderStates[D3DRS_ADAPTIVETESS_W]), 0.0f, 1.0f);
      }

      EmitCs([
        cDepthBounds = db
      ] (DxvkContext* ctx) {
        ctx->setDepthBounds(cDepthBounds);
      });
    }

    BindSpecConstants();

    if (unlikely(m_flags.test(D3D9DeviceFlag::DirtyVertexBuffers) && UploadVBOs)) {
      for (uint32_t i = 0; i < caps::MaxStreams; i++) {
        const D3D9VBO& vbo = m_state.vertexBuffers[i];
        BindVertexBuffer(i, vbo.vertexBuffer.ptr(), vbo.offset, vbo.stride);
      }
      m_flags.clr(D3D9DeviceFlag::DirtyVertexBuffers);
    }

    if (unlikely(m_flags.test(D3D9DeviceFlag::DirtyIndexBuffer) && UploadIBO)) {
      BindIndices();
      m_flags.clr(D3D9DeviceFlag::DirtyIndexBuffer);
    }
  }


  void D3D9DeviceEx::EnsureSamplerLimit() {
    constexpr uint32_t MaxSamplerCount = DxvkSamplerPool::MaxSamplerCount - SamplerCount;

    // Maximum possible number of live samplers we can have
    // since last reading back from the CS thread.
    if (likely(m_lastSamplerLiveCount + m_samplerBindCount - m_lastSamplerBindCount <= MaxSamplerCount))
      return;

    // Update current stats from CS thread and check again. We
    // don't want to do this every time due to potential cache
    // thrashing.
    uint64_t lastStats = m_lastSamplerStats.load(std::memory_order_relaxed);
    m_lastSamplerLiveCount = lastStats & SamplerCountMask;
    m_lastSamplerBindCount = lastStats >> SamplerCountBits;

    if (likely(m_lastSamplerLiveCount + m_samplerBindCount - m_lastSamplerBindCount <= MaxSamplerCount))
      return;

    // If we have a large number of sampler updates in flight, wait for
    // the CS thread to complete some and re-evaluate. We should not hit
    // this path under normal gameplay conditions.
    ConsiderFlush(GpuFlushType::ImplicitSynchronization);

    uint64_t sequenceNumber = m_csThread.lastSequenceNumber();

    while (++sequenceNumber <= GetCurrentSequenceNumber()) {
      SynchronizeCsThread(sequenceNumber);

      uint64_t lastStats = m_lastSamplerStats.load(std::memory_order_relaxed);
      m_lastSamplerLiveCount = lastStats & SamplerCountMask;
      m_lastSamplerBindCount = lastStats >> SamplerCountBits;

      if (m_lastSamplerLiveCount + m_samplerBindCount - m_lastSamplerBindCount <= MaxSamplerCount)
        return;
    }

    // If we end up here, the game somehow managed to queue up so
    // many samplers that we need to wait for the GPU to free some.
    // We should absolutely never hit this path in the real world.
    Logger::warn("Sampler pool exhausted, synchronizing with GPU.");

    Flush();
    SynchronizeCsThread(DxvkCsThread::SynchronizeAll);

    uint64_t submissionId = m_submissionFence->value();

    while (++submissionId <= m_submissionId) {
      m_submissionFence->wait(submissionId);

      // Need to manually update sampler stats here since we
      // might otherwise hit this path again the next time
      auto samplerStats = m_dxvkDevice->getSamplerStats();
      m_lastSamplerStats = samplerStats.liveCount | (m_samplerBindCount << SamplerCountBits);

      if (samplerStats.liveCount <= MaxSamplerCount)
        return;
    }

    // If we end up *here*, good luck.
    Logger::warn("Sampler pool exhausted, cannot create any new samplers.");
  }


  template <DxsoProgramType ShaderStage>
  void D3D9DeviceEx::BindShader(
  const D3D9CommonShader*                 pShaderModule) {
    auto shader = pShaderModule->GetShader();

    if (unlikely(shader->needsLibraryCompile()))
      m_dxvkDevice->requestCompileShader(shader);

    EmitCs([
      cShader = std::move(shader)
    ] (DxvkContext* ctx) mutable {
      constexpr VkShaderStageFlagBits stage = GetShaderStage(ShaderStage);
      ctx->bindShader<stage>(std::move(cShader));
    });
  }


  void D3D9DeviceEx::BindInputLayout() {
    m_flags.clr(D3D9DeviceFlag::DirtyInputLayout);

    if (m_state.vertexDecl == nullptr) {
      EmitCs([&cIaState = m_iaState] (DxvkContext* ctx) {
        cIaState.streamsUsed = 0;
        ctx->setInputLayout(0, nullptr, 0, nullptr);
      });
    }
    else {
      std::array<uint32_t, caps::MaxStreams> streamFreq;

      for (uint32_t i = 0; i < caps::MaxStreams; i++)
        streamFreq[i] = m_state.streamFreq[i];

      Com<D3D9VertexDecl,   false> vertexDecl = m_state.vertexDecl;
      Com<D3D9VertexShader, false> vertexShader;

      if (UseProgrammableVS())
        vertexShader = m_state.vertexShader;

      EmitCs([
        &cIaState         = m_iaState,
        cVertexDecl       = std::move(vertexDecl),
        cVertexShader     = std::move(vertexShader),
        cStreamsInstanced = m_instancedData,
        cStreamFreq       = streamFreq
      ] (DxvkContext* ctx) {
        cIaState.streamsInstanced = cStreamsInstanced;
        cIaState.streamsUsed      = 0;

        const auto& elements = cVertexDecl->GetElements();

        std::array<DxvkVertexInput, 2 * caps::InputRegisterCount> attrList = { };
        std::array<DxvkVertexInput, 2 * caps::InputRegisterCount> bindList = { };
        std::array<uint32_t, 2 * caps::InputRegisterCount> vertexSizes = { };

        uint32_t attrMask = 0;
        uint32_t bindMask = 0;

        const auto& isgn = cVertexShader != nullptr
          ? GetCommonShader(cVertexShader)->GetIsgn()
          : GetFixedFunctionIsgn();

        for (uint32_t i = 0; i < isgn.elemCount; i++) {
          const auto& decl = isgn.elems[i];

          DxvkVertexAttribute attrib = { };
          attrib.location = i;
          attrib.binding  = NullStreamIdx;
          attrib.format   = VK_FORMAT_R32G32B32A32_SFLOAT;
          attrib.offset   = 0;

          for (const auto& element : elements) {
            DxsoSemantic elementSemantic = { static_cast<DxsoUsage>(element.Usage), element.UsageIndex };
            if (elementSemantic.usage == DxsoUsage::PositionT)
              elementSemantic.usage = DxsoUsage::Position;

            if (elementSemantic == decl.semantic) {
              attrib.binding = uint32_t(element.Stream);
              attrib.format  = DecodeDecltype(D3DDECLTYPE(element.Type));
              attrib.offset  = element.Offset;

              cIaState.streamsUsed |= 1u << attrib.binding;
              break;
            }
          }

          attrList[i] = DxvkVertexInput(attrib);

          vertexSizes[attrib.binding] = std::max(vertexSizes[attrib.binding],
            uint32_t(attrib.offset + lookupFormatInfo(attrib.format)->elementSize));

          DxvkVertexBinding binding = { };
          binding.binding = attrib.binding;
          binding.extent = vertexSizes[attrib.binding];

          uint32_t instanceData = cStreamFreq[binding.binding % caps::MaxStreams];
          if (instanceData & D3DSTREAMSOURCE_INSTANCEDATA) {
            binding.divisor = instanceData & 0x7FFFFF; // Remove instance packed-in flags in the data.
            binding.inputRate = VK_VERTEX_INPUT_RATE_INSTANCE;
          }
          else {
            binding.divisor = 0u;
            binding.inputRate = VK_VERTEX_INPUT_RATE_VERTEX;
          }

          bindList[binding.binding] = DxvkVertexInput(binding);

          attrMask |= 1u << i;
          bindMask |= 1u << binding.binding;
        }

        // Compact the attribute and binding lists to filter
        // out attributes and bindings not used by the shader
        uint32_t attrCount = CompactSparseList(attrList.data(), attrMask);
        uint32_t bindCount = CompactSparseList(bindList.data(), bindMask);

        ctx->setInputLayout(
          attrCount, attrList.data(),
          bindCount, bindList.data());
      });
    }
  }


  void D3D9DeviceEx::BindVertexBuffer(
        UINT                              Slot,
        D3D9VertexBuffer*                 pBuffer,
        UINT                              Offset,
        UINT                              Stride) {
    EmitCs([
      cSlotId       = Slot,
      cBufferSlice  = pBuffer != nullptr ?
          pBuffer->GetCommonBuffer()->GetBufferSlice<D3D9_COMMON_BUFFER_TYPE_REAL>(Offset)
        : DxvkBufferSlice(),
      cStride       = pBuffer != nullptr ? Stride : 0
    ] (DxvkContext* ctx) mutable {
      ctx->bindVertexBuffer(cSlotId, std::move(cBufferSlice), cStride);
    });
  }

  void D3D9DeviceEx::BindIndices() {
    D3D9CommonBuffer* buffer = GetCommonBuffer(m_state.indices);

    D3D9Format format = buffer != nullptr
                      ? buffer->Desc()->Format
                      : D3D9Format::INDEX32;

    const VkIndexType indexType = DecodeIndexType(format);

    EmitCs([
      cBufferSlice = buffer != nullptr ? buffer->GetBufferSlice<D3D9_COMMON_BUFFER_TYPE_REAL>() : DxvkBufferSlice(),
      cIndexType   = indexType
    ](DxvkContext* ctx) mutable {
      ctx->bindIndexBuffer(std::move(cBufferSlice), cIndexType);
    });
  }


  void D3D9DeviceEx::Begin(D3D9Query* pQuery) {
    D3D9DeviceLock lock = LockDevice();

    EmitCs([cQuery = Com<D3D9Query, false>(pQuery)](DxvkContext* ctx) {
      cQuery->Begin(ctx);
    });
  }


  void D3D9DeviceEx::End(D3D9Query* pQuery) {
    D3D9DeviceLock lock = LockDevice();

    EmitCs([cQuery = Com<D3D9Query, false>(pQuery)](DxvkContext* ctx) {
      cQuery->End(ctx);
    });

    pQuery->NotifyEnd();
    if (unlikely(pQuery->IsEvent())) {
      pQuery->IsStalling()
        ? Flush()
        : ConsiderFlush(GpuFlushType::ImplicitStrongHint);
    } else if (pQuery->IsStalling()) {
      ConsiderFlush(GpuFlushType::ImplicitWeakHint);
    }
  }


  void D3D9DeviceEx::SetVertexBoolBitfield(uint32_t idx, uint32_t mask, uint32_t bits) {
    m_state.vsConsts->bConsts[idx] &= ~mask;
    m_state.vsConsts->bConsts[idx] |= bits & mask;

    m_consts[DxsoProgramTypes::VertexShader].dirty = true;
  }


  void D3D9DeviceEx::SetPixelBoolBitfield(uint32_t idx, uint32_t mask, uint32_t bits) {
    m_state.psConsts->bConsts[idx] &= ~mask;
    m_state.psConsts->bConsts[idx] |= bits & mask;

    m_consts[DxsoProgramTypes::PixelShader].dirty = true;
  }


  HRESULT D3D9DeviceEx::CreateShaderModule(
        D3D9CommonShader*     pShaderModule,
        uint32_t*             pLength,
        VkShaderStageFlagBits ShaderStage,
  const DWORD*                pShaderBytecode,
  const DxsoModuleInfo*       pModuleInfo) {
    try {
      m_shaderModules->GetShaderModule(this, pShaderModule,
        pLength, ShaderStage, pModuleInfo, pShaderBytecode);

      return D3D_OK;
    }
    catch (const DxvkError& e) {
      Logger::err(e.message());
      return D3DERR_INVALIDCALL;
    }
  }


  template <
    DxsoProgramType  ProgramType,
    D3D9ConstantType ConstantType,
    typename         T>
    HRESULT D3D9DeviceEx::SetShaderConstants(
            UINT  StartRegister,
      const T*    pConstantData,
            UINT  Count) {
    const     uint32_t regCountHardware = DetermineHardwareRegCount<ProgramType, ConstantType>();
    constexpr uint32_t regCountSoftware = DetermineSoftwareRegCount<ProgramType, ConstantType>();

    // Error out in case of StartRegister + Count overflow
    if (unlikely(StartRegister > std::numeric_limits<uint32_t>::max() - Count))
      return D3DERR_INVALIDCALL;

    if (unlikely(StartRegister + Count > regCountSoftware))
      return D3DERR_INVALIDCALL;

    Count = UINT(
      std::max<INT>(
        std::clamp<INT>(Count + StartRegister, 0, regCountHardware) - INT(StartRegister),
        0));

    if (unlikely(Count == 0))
      return D3D_OK;

    if (unlikely(pConstantData == nullptr))
      return D3DERR_INVALIDCALL;

    if (unlikely(ShouldRecord()))
      return m_recorder->SetShaderConstants<ProgramType, ConstantType, T>(
        StartRegister,
        pConstantData,
        Count);

    D3D9ConstantSets& constSet = m_consts[ProgramType];

    if constexpr (ConstantType == D3D9ConstantType::Float) {
      constSet.maxChangedConstF = std::max(constSet.maxChangedConstF, StartRegister + Count);
    } else if constexpr (ConstantType == D3D9ConstantType::Int && ProgramType == DxsoProgramType::VertexShader) {
      // We only track changed int constants for vertex shaders (and it's only used when the device uses the SWVP UBO layout).
      // Pixel shaders (and vertex shaders on HWVP devices) always copy all int constants into the same UBO as the float constants
      constSet.maxChangedConstI = std::max(constSet.maxChangedConstI, StartRegister + Count);
    } else  if constexpr (ConstantType == D3D9ConstantType::Bool && ProgramType == DxsoProgramType::VertexShader) {
      // We only track changed bool constants for vertex shaders (and it's only used when the device uses the SWVP UBO layout).
      // Pixel shaders (and vertex shaders on HWVP devices) always put all bool constants into a single spec constant.
      constSet.maxChangedConstB = std::max(constSet.maxChangedConstB, StartRegister + Count);
    }

    if constexpr (ConstantType != D3D9ConstantType::Bool) {
      uint32_t maxCount = ConstantType == D3D9ConstantType::Float
        ? constSet.meta.maxConstIndexF
        : constSet.meta.maxConstIndexI;

      constSet.dirty |= StartRegister < maxCount;
    } else if constexpr (ProgramType == DxsoProgramType::VertexShader) {
      if (unlikely(CanSWVP())) {
        constSet.dirty |= StartRegister < constSet.meta.maxConstIndexB;
      }
    }

    UpdateStateConstants<ProgramType, ConstantType, T>(
      &m_state,
      StartRegister,
      pConstantData,
      Count,
      m_d3d9Options.d3d9FloatEmulation == D3D9FloatEmulation::Enabled);

    return D3D_OK;
  }


  void D3D9DeviceEx::UpdateFixedFunctionVS() {
    // Shader...
    bool hasPositionT = m_state.vertexDecl != nullptr ? m_state.vertexDecl->TestFlag(D3D9VertexDeclFlag::HasPositionT) : false;
    bool hasBlendWeight    = m_state.vertexDecl != nullptr ? m_state.vertexDecl->TestFlag(D3D9VertexDeclFlag::HasBlendWeight)  : false;
    bool hasBlendIndices   = m_state.vertexDecl != nullptr ? m_state.vertexDecl->TestFlag(D3D9VertexDeclFlag::HasBlendIndices) : false;

    bool indexedVertexBlend = hasBlendIndices && m_state.renderStates[D3DRS_INDEXEDVERTEXBLENDENABLE];

    D3D9FF_VertexBlendMode vertexBlendMode = D3D9FF_VertexBlendMode_Disabled;

    if (m_state.renderStates[D3DRS_VERTEXBLEND] != D3DVBF_DISABLE && !hasPositionT) {
      vertexBlendMode = m_state.renderStates[D3DRS_VERTEXBLEND] == D3DVBF_TWEENING
        ? D3D9FF_VertexBlendMode_Tween
        : D3D9FF_VertexBlendMode_Normal;

      if (m_state.renderStates[D3DRS_VERTEXBLEND] != D3DVBF_0WEIGHTS) {
        if (!hasBlendWeight)
          vertexBlendMode = D3D9FF_VertexBlendMode_Disabled;
      }
      else if (!indexedVertexBlend)
        vertexBlendMode = D3D9FF_VertexBlendMode_Disabled;
    }

    if (unlikely(hasPositionT && m_state.vertexShader != nullptr && !m_flags.test(D3D9DeviceFlag::DirtyProgVertexShader))) {
      m_flags.set(D3D9DeviceFlag::DirtyInputLayout);
      m_flags.set(D3D9DeviceFlag::DirtyFFVertexShader);
      m_flags.set(D3D9DeviceFlag::DirtyProgVertexShader);
    }

    if (m_flags.test(D3D9DeviceFlag::DirtyFFVertexShader)) {
      m_flags.clr(D3D9DeviceFlag::DirtyFFVertexShader);

      D3D9FFShaderKeyVS key;
      key.Data.Contents.HasPositionT = hasPositionT;
      key.Data.Contents.HasColor0    = m_state.vertexDecl != nullptr ? m_state.vertexDecl->TestFlag(D3D9VertexDeclFlag::HasColor0)    : false;
      key.Data.Contents.HasColor1    = m_state.vertexDecl != nullptr ? m_state.vertexDecl->TestFlag(D3D9VertexDeclFlag::HasColor1)    : false;
      key.Data.Contents.HasPointSize = m_state.vertexDecl != nullptr ? m_state.vertexDecl->TestFlag(D3D9VertexDeclFlag::HasPointSize) : false;
      key.Data.Contents.HasFog       = m_state.vertexDecl != nullptr ? m_state.vertexDecl->TestFlag(D3D9VertexDeclFlag::HasFog)       : false;

      bool lighting    = m_state.renderStates[D3DRS_LIGHTING] != 0 && !key.Data.Contents.HasPositionT;
      bool colorVertex = m_state.renderStates[D3DRS_COLORVERTEX] != 0;
      uint32_t mask    = (lighting && colorVertex)
                       ? (key.Data.Contents.HasColor0 ? D3DMCS_COLOR1 : D3DMCS_MATERIAL)
                       | (key.Data.Contents.HasColor1 ? D3DMCS_COLOR2 : D3DMCS_MATERIAL)
                       : 0;

      key.Data.Contents.UseLighting      = lighting;
      key.Data.Contents.NormalizeNormals = m_state.renderStates[D3DRS_NORMALIZENORMALS];
      key.Data.Contents.LocalViewer      = m_state.renderStates[D3DRS_LOCALVIEWER] && lighting;

      key.Data.Contents.RangeFog         = m_state.renderStates[D3DRS_RANGEFOGENABLE];

      key.Data.Contents.DiffuseSource    = m_state.renderStates[D3DRS_DIFFUSEMATERIALSOURCE]  & mask;
      key.Data.Contents.AmbientSource    = m_state.renderStates[D3DRS_AMBIENTMATERIALSOURCE]  & mask;
      key.Data.Contents.SpecularSource   = m_state.renderStates[D3DRS_SPECULARMATERIALSOURCE] & mask;
      key.Data.Contents.EmissiveSource   = m_state.renderStates[D3DRS_EMISSIVEMATERIALSOURCE] & mask;

      uint32_t lightCount = 0;

      if (key.Data.Contents.UseLighting) {
        for (uint32_t i = 0; i < caps::MaxEnabledLights; i++) {
          if (m_state.enabledLightIndices[i] != std::numeric_limits<uint32_t>::max())
            lightCount++;
        }
      }

      key.Data.Contents.LightCount = lightCount;

      // TODO: we can remove this section when we are done
      //       also remove these variables from D3D9FFShaderKeyVSData.contents
      for (uint32_t i = 0; i < caps::MaxTextureBlendStages; i++) {
<<<<<<< HEAD
//        uint32_t transformFlags = m_state.textureStages[i][DXVK_TSS_TEXTURETRANSFORMFLAGS] & ~(D3DTTFF_PROJECTED);
//        uint32_t index          = m_state.textureStages[i][DXVK_TSS_TEXCOORDINDEX];
//        uint32_t indexFlags     = (index & TCIMask) >> TCIOffset;
//
//        transformFlags &= 0b111;
//        index          &= 0b111;

        key.Data.Contents.TransformFlags  |= 0; // transformFlags << (i * 3);
        key.Data.Contents.TexcoordFlags   |= 0; // indexFlags     << (i * 3);
        key.Data.Contents.TexcoordIndices |= 0; // index          << (i * 3);
=======
        uint32_t transformFlags = m_state.textureStages[i][DXVK_TSS_TEXTURETRANSFORMFLAGS] & ~(D3DTTFF_PROJECTED);
        uint32_t index          = m_state.textureStages[i][DXVK_TSS_TEXCOORDINDEX];
        uint32_t indexFlags     = (index & TCIMask) >> TCIOffset;

        transformFlags &= 0b111;
        index          &= 0b111;

        key.Data.Contents.TransformFlags  |= transformFlags << (i * 3);
        key.Data.Contents.TexcoordFlags   |= indexFlags     << (i * 3);
        key.Data.Contents.TexcoordIndices |= index          << (i * 3);
        key.Data.Contents.Projected       |= ((m_state.textureStages[i][DXVK_TSS_TEXTURETRANSFORMFLAGS] & D3DTTFF_PROJECTED) == D3DTTFF_PROJECTED) << i;
>>>>>>> cfc726c8
      }

      key.Data.Contents.TexcoordDeclMask = 0; // m_state.vertexDecl != nullptr ? m_state.vertexDecl->GetTexcoordMask() : 0;
      // TODO: end remove-section

      key.Data.Contents.VertexBlendMode    = uint32_t(vertexBlendMode);

      if (vertexBlendMode == D3D9FF_VertexBlendMode_Normal) {
        key.Data.Contents.VertexBlendIndexed = indexedVertexBlend;
        key.Data.Contents.VertexBlendCount   = m_state.renderStates[D3DRS_VERTEXBLEND] & 0xff;
      }

      key.Data.Contents.VertexClipping = IsClipPlaneEnabled();

      EmitCs([
        this,
        cKey     = key,
       &cShaders = m_ffModules
      ](DxvkContext* ctx) {
        auto shader = cShaders.GetShaderModule(this, cKey);
        ctx->bindShader<VK_SHADER_STAGE_VERTEX_BIT>(shader.GetShader());
      });
    }

    if (hasPositionT && (m_flags.test(D3D9DeviceFlag::DirtyFFViewport) || m_ffZTest != IsZTestEnabled())) {
      m_flags.clr(D3D9DeviceFlag::DirtyFFViewport);
      m_flags.set(D3D9DeviceFlag::DirtyFFVertexData);

      const auto& vp = m_state.viewport;
      // For us to account for the Vulkan viewport rules
      // when translating Window Coords -> Real Coords:
      // We need to negate the inverse extent we multiply by,
      // this follows through to the offset when that gets
      // timesed by it.
      // The 1.0f additional offset however does not,
      // so we account for that there manually.

      m_ffZTest = IsZTestEnabled();

      m_viewportInfo.inverseExtent = Vector4(
         2.0f / float(vp.Width),
        -2.0f / float(vp.Height),
        m_ffZTest ? 1.0f : 0.0f,
        1.0f);

      m_viewportInfo.inverseOffset = Vector4(
        -float(vp.X), -float(vp.Y),
         0.0f,         0.0f);

      m_viewportInfo.inverseOffset = m_viewportInfo.inverseOffset * m_viewportInfo.inverseExtent;

      m_viewportInfo.inverseOffset = m_viewportInfo.inverseOffset + Vector4(-1.0f, 1.0f, 0.0f, 0.0f);
    }

    // TODO: setting this flag correcly so we can re-enable this check
    // Constants...
//    if (m_flags.test(D3D9DeviceFlag::DirtyFFVertexData))
    {
      m_flags.clr(D3D9DeviceFlag::DirtyFFVertexData);

      auto mapPtr = m_vsFixedFunction.AllocSlice();

      auto WorldView    = m_state.transforms[GetTransformIndex(D3DTS_VIEW)] * m_state.transforms[GetTransformIndex(D3DTS_WORLD)];
      auto NormalMatrix = inverse(WorldView);

      D3D9FixedFunctionVS* data = reinterpret_cast<D3D9FixedFunctionVS*>(mapPtr);
      data->WorldView    = WorldView;
      data->NormalMatrix = NormalMatrix;
      data->InverseView  = transpose(inverse(m_state.transforms[GetTransformIndex(D3DTS_VIEW)]));
      data->Projection   = m_state.transforms[GetTransformIndex(D3DTS_PROJECTION)];

      for (uint32_t i = 0; i < data->TexcoordMatrices.size(); i++)
        data->TexcoordMatrices[i] = m_state.transforms[GetTransformIndex(D3DTS_TEXTURE0) + i];

      data->ViewportInfo = m_viewportInfo;

      DecodeD3DCOLOR(m_state.renderStates[D3DRS_AMBIENT], data->GlobalAmbient.data);

      uint32_t lightIdx = 0;
      for (uint32_t i = 0; i < caps::MaxEnabledLights; i++) {
        auto idx = m_state.enabledLightIndices[i];
        if (idx == std::numeric_limits<uint32_t>::max())
          continue;

        data->Lights[lightIdx++] = D3D9Light(m_state.lights[idx].value(), m_state.transforms[GetTransformIndex(D3DTS_VIEW)]);
      }

      data->Material = m_state.material;
      data->TweenFactor = bit::cast<float>(m_state.renderStates[D3DRS_TWEENFACTOR]);

      // TODO: unclear if needed to clear
      data->TransformFlags   = 0;
      data->TexcoordFlags    = 0;
      data->TexcoordIndices  = 0;
      data->TexcoordDeclMask = 0;

      for (uint32_t i = 0; i < caps::MaxTextureBlendStages; i++) {
        uint32_t transformFlags = m_state.textureStages[i][DXVK_TSS_TEXTURETRANSFORMFLAGS] & ~(D3DTTFF_PROJECTED);
        uint32_t index          = m_state.textureStages[i][DXVK_TSS_TEXCOORDINDEX];
        uint32_t indexFlags     = (index & TCIMask) >> TCIOffset;

        transformFlags &= 0b111;
        index          &= 0b111;

        data->TransformFlags  |= transformFlags << (i * 3);
        data->TexcoordFlags   |= indexFlags     << (i * 3);
        data->TexcoordIndices |= index          << (i * 3);
      }

      data->TexcoordDeclMask = m_state.vertexDecl != nullptr ? m_state.vertexDecl->GetTexcoordMask() : 0;
    }

    if (m_flags.test(D3D9DeviceFlag::DirtyFFVertexBlend) && vertexBlendMode == D3D9FF_VertexBlendMode_Normal) {
      m_flags.clr(D3D9DeviceFlag::DirtyFFVertexBlend);

      auto mapPtr = m_vsVertexBlend.AllocSlice();
      auto UploadVertexBlendData = [&](auto data) {
        for (uint32_t i = 0; i < std::size(data->WorldView); i++)
          data->WorldView[i] = m_state.transforms[GetTransformIndex(D3DTS_VIEW)] * m_state.transforms[GetTransformIndex(D3DTS_WORLDMATRIX(i))];
      };

      (m_isSWVP && indexedVertexBlend)
        ? UploadVertexBlendData(reinterpret_cast<D3D9FixedFunctionVertexBlendDataSW*>(mapPtr))
        : UploadVertexBlendData(reinterpret_cast<D3D9FixedFunctionVertexBlendDataHW*>(mapPtr));
    }
  }


  void D3D9DeviceEx::UpdateFixedFunctionPS() {
    // Shader...
    if (m_flags.test(D3D9DeviceFlag::DirtyFFPixelShader) || m_lastSamplerTypesFF != m_textureTypes) {
      m_flags.clr(D3D9DeviceFlag::DirtyFFPixelShader);
      m_lastSamplerTypesFF = m_textureTypes;

      // Used args for a given operation.
      auto ArgsMask = [](DWORD Op) {
        switch (Op) {
          case D3DTOP_DISABLE:
            return 0b000u; // No Args
          case D3DTOP_SELECTARG1:
          case D3DTOP_PREMODULATE:
            return 0b010u; // Arg 1
          case D3DTOP_SELECTARG2:
            return 0b100u; // Arg 2
          case D3DTOP_MULTIPLYADD:
          case D3DTOP_LERP:
            return 0b111u; // Arg 0, 1, 2
          default:
            return 0b110u; // Arg 1, 2
        }
      };

      D3D9FFShaderKeyFS key;

      uint32_t idx;
      for (idx = 0; idx < caps::TextureStageCount; idx++) {
        auto& stage = key.Stages[idx].Contents;
        auto& data  = m_state.textureStages[idx];

        // Subsequent stages do not occur if this is true.
        if (data[DXVK_TSS_COLOROP] == D3DTOP_DISABLE)
          break;

        // If the stage is invalid (ie. no texture bound),
        // this and all subsequent stages get disabled.
        if (m_state.textures[idx] == nullptr) {
          if (((data[DXVK_TSS_COLORARG0] & D3DTA_SELECTMASK) == D3DTA_TEXTURE && (ArgsMask(data[DXVK_TSS_COLOROP]) & (1 << 0u)))
           || ((data[DXVK_TSS_COLORARG1] & D3DTA_SELECTMASK) == D3DTA_TEXTURE && (ArgsMask(data[DXVK_TSS_COLOROP]) & (1 << 1u)))
           || ((data[DXVK_TSS_COLORARG2] & D3DTA_SELECTMASK) == D3DTA_TEXTURE && (ArgsMask(data[DXVK_TSS_COLOROP]) & (1 << 2u))))
            break;
        }

        stage.TextureBound = m_state.textures[idx] != nullptr ? 1 : 0;

        stage.ColorOp = data[DXVK_TSS_COLOROP];
        stage.AlphaOp = data[DXVK_TSS_ALPHAOP];

        stage.ColorArg0 = data[DXVK_TSS_COLORARG0];
        stage.ColorArg1 = data[DXVK_TSS_COLORARG1];
        stage.ColorArg2 = data[DXVK_TSS_COLORARG2];

        stage.AlphaArg0 = data[DXVK_TSS_ALPHAARG0];
        stage.AlphaArg1 = data[DXVK_TSS_ALPHAARG1];
        stage.AlphaArg2 = data[DXVK_TSS_ALPHAARG2];

        const uint32_t samplerOffset = idx * 2;
        stage.Type         = (m_textureTypes >> samplerOffset) & 0xffu;
        stage.ResultIsTemp = data[DXVK_TSS_RESULTARG] == D3DTA_TEMP;

        uint32_t ttff  = data[DXVK_TSS_TEXTURETRANSFORMFLAGS];
        uint32_t count = ttff & ~D3DTTFF_PROJECTED;

        stage.Projected      = (ttff & D3DTTFF_PROJECTED) ? 1      : 0;
        stage.ProjectedCount = (ttff & D3DTTFF_PROJECTED) ? count  : 0;

        stage.SampleDref = (m_depthTextures & (1 << idx)) != 0;
      }

      auto& stage0 = key.Stages[0].Contents;

      if (stage0.ResultIsTemp &&
          stage0.ColorOp != D3DTOP_DISABLE &&
          stage0.AlphaOp == D3DTOP_DISABLE) {
        stage0.AlphaOp   = D3DTOP_SELECTARG1;
        stage0.AlphaArg1 = D3DTA_DIFFUSE;
      }

      stage0.GlobalSpecularEnable = m_state.renderStates[D3DRS_SPECULARENABLE];

      // The last stage *always* writes to current.
      if (idx >= 1)
        key.Stages[idx - 1].Contents.ResultIsTemp = false;

      EmitCs([
        this,
        cKey     = key,
       &cShaders = m_ffModules
      ](DxvkContext* ctx) {
        auto shader = cShaders.GetShaderModule(this, cKey);
        ctx->bindShader<VK_SHADER_STAGE_FRAGMENT_BIT>(shader.GetShader());
      });
    }

    // Constants

    if (m_flags.test(D3D9DeviceFlag::DirtyFFPixelData)) {
      m_flags.clr(D3D9DeviceFlag::DirtyFFPixelData);

      auto mapPtr = m_psFixedFunction.AllocSlice();
      auto& rs = m_state.renderStates;

      D3D9FixedFunctionPS* data = reinterpret_cast<D3D9FixedFunctionPS*>(mapPtr);
      DecodeD3DCOLOR((D3DCOLOR)rs[D3DRS_TEXTUREFACTOR], data->textureFactor.data);
    }
  }


  bool D3D9DeviceEx::UseProgrammableVS() {
    return m_state.vertexShader != nullptr
      && m_state.vertexDecl != nullptr
      && !m_state.vertexDecl->TestFlag(D3D9VertexDeclFlag::HasPositionT);
  }


  bool D3D9DeviceEx::UseProgrammablePS() {
    return m_state.pixelShader != nullptr;
  }


  void D3D9DeviceEx::ApplyPrimitiveType(
    DxvkContext*      pContext,
    D3DPRIMITIVETYPE  PrimType) {
    if (m_iaState.primitiveType != PrimType) {
      m_iaState.primitiveType = PrimType;

      auto iaState = DecodeInputAssemblyState(PrimType);
      pContext->setInputAssemblyState(iaState);
    }
  }


  void D3D9DeviceEx::ResolveZ() {
    D3D9Surface*           src = m_state.depthStencil.ptr();
    IDirect3DBaseTexture9* dst = m_state.textures[0];

    if (unlikely(!src || !dst))
      return;

    D3D9CommonTexture* srcTextureInfo = GetCommonTexture(src);
    D3D9CommonTexture* dstTextureInfo = GetCommonTexture(dst);

    const D3D9_COMMON_TEXTURE_DESC* srcDesc = srcTextureInfo->Desc();
    const D3D9_COMMON_TEXTURE_DESC* dstDesc = dstTextureInfo->Desc();

    VkSampleCountFlagBits dstSampleCount;
    DecodeMultiSampleType(m_dxvkDevice, dstDesc->MultiSample, dstDesc->MultisampleQuality, &dstSampleCount);

    if (unlikely(dstSampleCount != VK_SAMPLE_COUNT_1_BIT)) {
      Logger::warn("D3D9DeviceEx::ResolveZ: dstSampleCount != 1. Discarding.");
      return;
    }

    const D3D9_VK_FORMAT_MAPPING srcFormatInfo = LookupFormat(srcDesc->Format);
    const D3D9_VK_FORMAT_MAPPING dstFormatInfo = LookupFormat(dstDesc->Format);

    VkImageSubresource dstSubresource =
      dstTextureInfo->GetSubresourceFromIndex(
        dstFormatInfo.Aspect, 0);

    VkImageSubresource srcSubresource =
      srcTextureInfo->GetSubresourceFromIndex(
        srcFormatInfo.Aspect, src->GetSubresource());

    if ((dstSubresource.aspectMask & srcSubresource.aspectMask) != 0) {
      // for depthStencil -> depth or depthStencil -> stencil copies, only copy the aspect that both images support
      dstSubresource.aspectMask = dstSubresource.aspectMask & srcSubresource.aspectMask;
      srcSubresource.aspectMask = dstSubresource.aspectMask & srcSubresource.aspectMask;
    } else if (unlikely(dstSubresource.aspectMask != VK_IMAGE_ASPECT_COLOR_BIT && srcSubresource.aspectMask != VK_IMAGE_ASPECT_COLOR_BIT)) {
      Logger::err(str::format("D3D9DeviceEx::ResolveZ: Trying to blit from ",
        srcFormatInfo.FormatColor, " (aspect ", srcSubresource.aspectMask, ")", " to ",
        dstFormatInfo.FormatColor, " (aspect ", dstSubresource.aspectMask, ")"
      ));
      return;
    }

    const VkImageSubresourceLayers dstSubresourceLayers = {
      dstSubresource.aspectMask,
      dstSubresource.mipLevel,
      dstSubresource.arrayLayer, 1 };

    const VkImageSubresourceLayers srcSubresourceLayers = {
      srcSubresource.aspectMask,
      srcSubresource.mipLevel,
      srcSubresource.arrayLayer, 1 };

    VkSampleCountFlagBits srcSampleCount;
    DecodeMultiSampleType(m_dxvkDevice, srcDesc->MultiSample, srcDesc->MultisampleQuality, &srcSampleCount);

    if (srcSampleCount == VK_SAMPLE_COUNT_1_BIT) {
      EmitCs([
        cDstImage  = dstTextureInfo->GetImage(),
        cSrcImage  = srcTextureInfo->GetImage(),
        cDstLayers = dstSubresourceLayers,
        cSrcLayers = srcSubresourceLayers
      ] (DxvkContext* ctx) {
        ctx->copyImage(
          cDstImage, cDstLayers, VkOffset3D { 0, 0, 0 },
          cSrcImage, cSrcLayers, VkOffset3D { 0, 0, 0 },
          cDstImage->mipLevelExtent(cDstLayers.mipLevel));
      });
    } else {
      EmitCs([
        cDstImage  = dstTextureInfo->GetImage(),
        cSrcImage  = srcTextureInfo->GetImage(),
        cDstSubres = dstSubresourceLayers,
        cSrcSubres = srcSubresourceLayers
      ] (DxvkContext* ctx) {
        // We should resolve using the first sample according to
        // http://amd-dev.wpengine.netdna-cdn.com/wordpress/media/2012/10/Advanced-DX9-Capabilities-for-ATI-Radeon-Cards_v2.pdf
        // "The resolve operation copies the depth value from the *first sample only* into the resolved depth stencil texture."
        VkImageResolve region;
        region.srcSubresource = cSrcSubres;
        region.srcOffset      = VkOffset3D { 0, 0, 0 };
        region.dstSubresource = cDstSubres;
        region.dstOffset      = VkOffset3D { 0, 0, 0 };
        region.extent         = cDstImage->mipLevelExtent(cDstSubres.mipLevel);

        ctx->resolveImage(cDstImage, cSrcImage, region, cSrcImage->info().format,
          VK_RESOLVE_MODE_SAMPLE_ZERO_BIT, VK_RESOLVE_MODE_SAMPLE_ZERO_BIT);
      });
    }

    dstTextureInfo->MarkAllNeedReadback();
  }


  void D3D9DeviceEx::TransitionImage(D3D9CommonTexture* pResource, VkImageLayout NewLayout) {
    EmitCs([
      cImage        = pResource->GetImage(),
      cNewLayout    = NewLayout
    ] (DxvkContext* ctx) {
      ctx->changeImageLayout(
        cImage, cNewLayout);
    });
  }


  void D3D9DeviceEx::TransformImage(
          D3D9CommonTexture*       pResource,
    const VkImageSubresourceRange* pSubresources,
          VkImageLayout            OldLayout,
          VkImageLayout            NewLayout) {
    EmitCs([
      cImage        = pResource->GetImage(),
      cSubresources = *pSubresources,
      cOldLayout    = OldLayout,
      cNewLayout    = NewLayout
    ] (DxvkContext* ctx) {
      ctx->transformImage(
        cImage, cSubresources,
        cOldLayout, cNewLayout);
    });
  }


  void D3D9DeviceEx::ResetState(D3DPRESENT_PARAMETERS* pPresentationParameters) {
    SetDepthStencilSurface(nullptr);

    for (uint32_t i = 0; i < caps::MaxSimultaneousRenderTargets; i++)
      SetRenderTargetInternal(i, nullptr);

    auto& rs = m_state.renderStates;

    rs[D3DRS_SEPARATEALPHABLENDENABLE] = FALSE;
    rs[D3DRS_ALPHABLENDENABLE]         = FALSE;
    rs[D3DRS_BLENDOP]                  = D3DBLENDOP_ADD;
    rs[D3DRS_BLENDOPALPHA]             = D3DBLENDOP_ADD;
    rs[D3DRS_DESTBLEND]                = D3DBLEND_ZERO;
    rs[D3DRS_DESTBLENDALPHA]           = D3DBLEND_ZERO;
    rs[D3DRS_COLORWRITEENABLE]         = 0x0000000f;
    rs[D3DRS_COLORWRITEENABLE1]        = 0x0000000f;
    rs[D3DRS_COLORWRITEENABLE2]        = 0x0000000f;
    rs[D3DRS_COLORWRITEENABLE3]        = 0x0000000f;
    rs[D3DRS_SRCBLEND]                 = D3DBLEND_ONE;
    rs[D3DRS_SRCBLENDALPHA]            = D3DBLEND_ONE;
    BindBlendState();

    rs[D3DRS_BLENDFACTOR]              = 0xffffffff;
    BindBlendFactor();

    rs[D3DRS_ZENABLE]                  = pPresentationParameters->EnableAutoDepthStencil
                                       ? D3DZB_TRUE
                                       : D3DZB_FALSE;
    rs[D3DRS_ZFUNC]                    = D3DCMP_LESSEQUAL;
    rs[D3DRS_TWOSIDEDSTENCILMODE]      = FALSE;
    rs[D3DRS_ZWRITEENABLE]             = TRUE;
    rs[D3DRS_STENCILENABLE]            = FALSE;
    rs[D3DRS_STENCILFAIL]              = D3DSTENCILOP_KEEP;
    rs[D3DRS_STENCILZFAIL]             = D3DSTENCILOP_KEEP;
    rs[D3DRS_STENCILPASS]              = D3DSTENCILOP_KEEP;
    rs[D3DRS_STENCILFUNC]              = D3DCMP_ALWAYS;
    rs[D3DRS_CCW_STENCILFAIL]          = D3DSTENCILOP_KEEP;
    rs[D3DRS_CCW_STENCILZFAIL]         = D3DSTENCILOP_KEEP;
    rs[D3DRS_CCW_STENCILPASS]          = D3DSTENCILOP_KEEP;
    rs[D3DRS_CCW_STENCILFUNC]          = D3DCMP_ALWAYS;
    rs[D3DRS_STENCILMASK]              = 0xFFFFFFFF;
    rs[D3DRS_STENCILWRITEMASK]         = 0xFFFFFFFF;
    BindDepthStencilState();

    rs[D3DRS_STENCILREF] = 0;
    BindDepthStencilRefrence();

    rs[D3DRS_FILLMODE]            = D3DFILL_SOLID;
    rs[D3DRS_CULLMODE]            = D3DCULL_CCW;
    rs[D3DRS_DEPTHBIAS]           = bit::cast<DWORD>(0.0f);
    rs[D3DRS_SLOPESCALEDEPTHBIAS] = bit::cast<DWORD>(0.0f);
    BindRasterizerState();
    BindDepthBias();

    rs[D3DRS_SCISSORTESTENABLE]   = FALSE;

    rs[D3DRS_ALPHATESTENABLE]     = FALSE;
    rs[D3DRS_ALPHAFUNC]           = D3DCMP_ALWAYS;
    BindAlphaTestState();
    rs[D3DRS_ALPHAREF]            = 0;
    UpdatePushConstant<D3D9RenderStateItem::AlphaRef>();

    rs[D3DRS_MULTISAMPLEMASK]     = 0xffffffff;
    BindMultiSampleState();

    rs[D3DRS_TEXTUREFACTOR]       = 0xffffffff;
    m_flags.set(D3D9DeviceFlag::DirtyFFPixelData);

    rs[D3DRS_DIFFUSEMATERIALSOURCE]  = D3DMCS_COLOR1;
    rs[D3DRS_SPECULARMATERIALSOURCE] = D3DMCS_COLOR2;
    rs[D3DRS_AMBIENTMATERIALSOURCE]  = D3DMCS_MATERIAL;
    rs[D3DRS_EMISSIVEMATERIALSOURCE] = D3DMCS_MATERIAL;
    rs[D3DRS_LIGHTING]               = TRUE;
    rs[D3DRS_COLORVERTEX]            = TRUE;
    rs[D3DRS_LOCALVIEWER]            = TRUE;
    rs[D3DRS_RANGEFOGENABLE]         = FALSE;
    rs[D3DRS_NORMALIZENORMALS]       = FALSE;
    m_flags.set(D3D9DeviceFlag::DirtyFFVertexShader);

    // PS
    rs[D3DRS_SPECULARENABLE] = FALSE;

    rs[D3DRS_AMBIENT]                = 0;
    m_flags.set(D3D9DeviceFlag::DirtyFFVertexData);

    rs[D3DRS_FOGENABLE]                  = FALSE;
    rs[D3DRS_FOGCOLOR]                   = 0;
    rs[D3DRS_FOGTABLEMODE]               = D3DFOG_NONE;
    rs[D3DRS_FOGSTART]                   = bit::cast<DWORD>(0.0f);
    rs[D3DRS_FOGEND]                     = bit::cast<DWORD>(1.0f);
    rs[D3DRS_FOGDENSITY]                 = bit::cast<DWORD>(1.0f);
    rs[D3DRS_FOGVERTEXMODE]              = D3DFOG_NONE;
    m_flags.set(D3D9DeviceFlag::DirtyFogColor);
    m_flags.set(D3D9DeviceFlag::DirtyFogDensity);
    m_flags.set(D3D9DeviceFlag::DirtyFogEnd);
    m_flags.set(D3D9DeviceFlag::DirtyFogScale);
    m_flags.set(D3D9DeviceFlag::DirtyFogState);

    rs[D3DRS_CLIPPLANEENABLE] = 0;
    m_flags.set(D3D9DeviceFlag::DirtyClipPlanes);

    const VkPhysicalDeviceLimits& limits = m_dxvkDevice->adapter()->deviceProperties().limits;

    rs[D3DRS_POINTSPRITEENABLE]          = FALSE;
    rs[D3DRS_POINTSCALEENABLE]           = FALSE;
    rs[D3DRS_POINTSCALE_A]               = bit::cast<DWORD>(1.0f);
    rs[D3DRS_POINTSCALE_B]               = bit::cast<DWORD>(0.0f);
    rs[D3DRS_POINTSCALE_C]               = bit::cast<DWORD>(0.0f);
    rs[D3DRS_POINTSIZE]                  = bit::cast<DWORD>(1.0f);
    rs[D3DRS_POINTSIZE_MIN]              = m_isD3D8Compatible ? bit::cast<DWORD>(0.0f) : bit::cast<DWORD>(1.0f);
    rs[D3DRS_POINTSIZE_MAX]              = bit::cast<DWORD>(limits.pointSizeRange[1]);
    UpdatePushConstant<D3D9RenderStateItem::PointSize>();
    UpdatePushConstant<D3D9RenderStateItem::PointSizeMin>();
    UpdatePushConstant<D3D9RenderStateItem::PointSizeMax>();
    m_flags.set(D3D9DeviceFlag::DirtyPointScale);
    UpdatePointMode(false);

    rs[D3DRS_SRGBWRITEENABLE]            = 0;

    rs[D3DRS_SHADEMODE]                  = D3DSHADE_GOURAUD;

    rs[D3DRS_VERTEXBLEND]                = D3DVBF_DISABLE;
    rs[D3DRS_INDEXEDVERTEXBLENDENABLE]   = FALSE;
    rs[D3DRS_TWEENFACTOR]                = bit::cast<DWORD>(0.0f);
    m_flags.set(D3D9DeviceFlag::DirtyFFVertexBlend);

    // Render States not implemented beyond this point.
    rs[D3DRS_LASTPIXEL]                  = TRUE;
    rs[D3DRS_DITHERENABLE]               = FALSE;
    rs[D3DRS_WRAP0]                      = 0;
    rs[D3DRS_WRAP1]                      = 0;
    rs[D3DRS_WRAP2]                      = 0;
    rs[D3DRS_WRAP3]                      = 0;
    rs[D3DRS_WRAP4]                      = 0;
    rs[D3DRS_WRAP5]                      = 0;
    rs[D3DRS_WRAP6]                      = 0;
    rs[D3DRS_WRAP7]                      = 0;
    rs[D3DRS_CLIPPING]                   = TRUE;
    rs[D3DRS_MULTISAMPLEANTIALIAS]       = TRUE;
    rs[D3DRS_PATCHEDGESTYLE]             = D3DPATCHEDGE_DISCRETE;
    rs[D3DRS_DEBUGMONITORTOKEN]          = D3DDMT_ENABLE;
    rs[D3DRS_POSITIONDEGREE]             = D3DDEGREE_CUBIC;
    rs[D3DRS_NORMALDEGREE]               = D3DDEGREE_LINEAR;
    rs[D3DRS_ANTIALIASEDLINEENABLE]      = FALSE;
    rs[D3DRS_MINTESSELLATIONLEVEL]       = bit::cast<DWORD>(1.0f);
    rs[D3DRS_MAXTESSELLATIONLEVEL]       = bit::cast<DWORD>(1.0f);
    rs[D3DRS_ADAPTIVETESS_X]             = bit::cast<DWORD>(0.0f);
    rs[D3DRS_ADAPTIVETESS_Y]             = bit::cast<DWORD>(0.0f);
    rs[D3DRS_ADAPTIVETESS_Z]             = bit::cast<DWORD>(1.0f);
    rs[D3DRS_ADAPTIVETESS_W]             = bit::cast<DWORD>(0.0f);
    rs[D3DRS_ENABLEADAPTIVETESSELLATION] = FALSE;
    rs[D3DRS_WRAP8]                      = 0;
    rs[D3DRS_WRAP9]                      = 0;
    rs[D3DRS_WRAP10]                     = 0;
    rs[D3DRS_WRAP11]                     = 0;
    rs[D3DRS_WRAP12]                     = 0;
    rs[D3DRS_WRAP13]                     = 0;
    rs[D3DRS_WRAP14]                     = 0;
    rs[D3DRS_WRAP15]                     = 0;
    // End Unimplemented Render States

    for (uint32_t i = 0; i < caps::TextureStageCount; i++) {
      auto& stage = m_state.textureStages[i];

      stage[DXVK_TSS_COLOROP]               = i == 0 ? D3DTOP_MODULATE : D3DTOP_DISABLE;
      stage[DXVK_TSS_COLORARG1]             = D3DTA_TEXTURE;
      stage[DXVK_TSS_COLORARG2]             = D3DTA_CURRENT;
      stage[DXVK_TSS_ALPHAOP]               = i == 0 ? D3DTOP_SELECTARG1 : D3DTOP_DISABLE;
      stage[DXVK_TSS_ALPHAARG1]             = D3DTA_TEXTURE;
      stage[DXVK_TSS_ALPHAARG2]             = D3DTA_CURRENT;
      stage[DXVK_TSS_BUMPENVMAT00]          = bit::cast<DWORD>(0.0f);
      stage[DXVK_TSS_BUMPENVMAT01]          = bit::cast<DWORD>(0.0f);
      stage[DXVK_TSS_BUMPENVMAT10]          = bit::cast<DWORD>(0.0f);
      stage[DXVK_TSS_BUMPENVMAT11]          = bit::cast<DWORD>(0.0f);
      stage[DXVK_TSS_TEXCOORDINDEX]         = i;
      stage[DXVK_TSS_BUMPENVLSCALE]         = bit::cast<DWORD>(0.0f);
      stage[DXVK_TSS_BUMPENVLOFFSET]        = bit::cast<DWORD>(0.0f);
      stage[DXVK_TSS_TEXTURETRANSFORMFLAGS] = D3DTTFF_DISABLE;
      stage[DXVK_TSS_COLORARG0]             = D3DTA_CURRENT;
      stage[DXVK_TSS_ALPHAARG0]             = D3DTA_CURRENT;
      stage[DXVK_TSS_RESULTARG]             = D3DTA_CURRENT;
      stage[DXVK_TSS_CONSTANT]              = 0x00000000;
    }
    m_flags.set(D3D9DeviceFlag::DirtySharedPixelShaderData);
    m_flags.set(D3D9DeviceFlag::DirtyFFPixelShader);

    for (uint32_t i = 0; i < caps::MaxStreams; i++)
      m_state.streamFreq[i] = 1;

    for (uint32_t i = 0; i < m_state.textures->size(); i++) {
      SetStateTexture(i, nullptr);
    }

    EmitCs([
      cSize = m_state.textures->size()
    ](DxvkContext* ctx) {
      VkShaderStageFlags stage = VK_SHADER_STAGE_VERTEX_BIT | VK_SHADER_STAGE_FRAGMENT_BIT;

      for (uint32_t i = 0; i < cSize; i++) {
        auto samplerInfo = RemapStateSamplerShader(DWORD(i));
        uint32_t slot = computeResourceSlotId(samplerInfo.first, DxsoBindingType::Image, uint32_t(samplerInfo.second));
        ctx->bindResourceImageView(stage, slot, nullptr);
      }
    });

    m_dirtyTextures = 0;
    m_depthTextures = 0;
    m_cubeTextures = 0;

    auto& ss = m_state.samplerStates.get();
    for (uint32_t i = 0; i < ss.size(); i++) {
      auto& state = ss[i];
      state[D3DSAMP_ADDRESSU]      = D3DTADDRESS_WRAP;
      state[D3DSAMP_ADDRESSV]      = D3DTADDRESS_WRAP;
      state[D3DSAMP_ADDRESSW]      = D3DTADDRESS_WRAP;
      state[D3DSAMP_BORDERCOLOR]   = 0x00000000;
      state[D3DSAMP_MAGFILTER]     = D3DTEXF_POINT;
      state[D3DSAMP_MINFILTER]     = D3DTEXF_POINT;
      state[D3DSAMP_MIPFILTER]     = D3DTEXF_NONE;
      state[D3DSAMP_MIPMAPLODBIAS] = bit::cast<DWORD>(0.0f);
      state[D3DSAMP_MAXMIPLEVEL]   = 0;
      state[D3DSAMP_MAXANISOTROPY] = 1;
      state[D3DSAMP_SRGBTEXTURE]   = 0;
      state[D3DSAMP_ELEMENTINDEX]  = 0;
      state[D3DSAMP_DMAPOFFSET]    = 0;

      BindSampler(i);
    }

    m_dirtySamplerStates = 0;

    for (uint32_t i = 0; i < caps::MaxClipPlanes; i++) {
      float plane[4] = { 0, 0, 0, 0 };
      SetClipPlane(i, plane);
    }

    // We should do this...
    m_flags.set(D3D9DeviceFlag::DirtyInputLayout);

    UpdatePixelShaderSamplerSpec(0u, 0u, 0u);
    UpdateVertexBoolSpec(0u);
    UpdatePixelBoolSpec(0u);
    UpdateCommonSamplerSpec(0u, 0u, 0u);

    UpdateAnyColorWrites<0>();
    UpdateAnyColorWrites<1>();
    UpdateAnyColorWrites<2>();
    UpdateAnyColorWrites<3>();

    SetIndices(nullptr);
    for (uint32_t i = 0; i < caps::MaxStreams; i++) {
      SetStreamSource(i, nullptr, 0, 0);
    }
  }


  HRESULT D3D9DeviceEx::ResetSwapChain(D3DPRESENT_PARAMETERS* pPresentationParameters, D3DDISPLAYMODEEX* pFullscreenDisplayMode) {
    D3D9Format backBufferFmt = EnumerateFormat(pPresentationParameters->BackBufferFormat);
    bool unlockedFormats = m_implicitSwapchain != nullptr && m_implicitSwapchain->HasFormatsUnlocked();

    Logger::info(str::format(
      "D3D9DeviceEx::ResetSwapChain:\n",
      "  Requested Presentation Parameters\n",
      "    - Width:              ", pPresentationParameters->BackBufferWidth, "\n",
      "    - Height:             ", pPresentationParameters->BackBufferHeight, "\n",
      "    - Format:             ", backBufferFmt, "\n"
      "    - Auto Depth Stencil: ", pPresentationParameters->EnableAutoDepthStencil ? "true" : "false", "\n",
      "                ^ Format: ", EnumerateFormat(pPresentationParameters->AutoDepthStencilFormat), "\n",
      "    - Windowed:           ", pPresentationParameters->Windowed ? "true" : "false", "\n",
      "    - Swap effect:        ", pPresentationParameters->SwapEffect, "\n"));

    // Black Desert creates a D3DDEVTYPE_NULLREF device and
    // expects this validation to not prevent a swapchain reset.
    if (likely(m_deviceType != D3DDEVTYPE_NULLREF) &&
        unlikely(!pPresentationParameters->Windowed &&
                 (pPresentationParameters->BackBufferWidth  == 0
               || pPresentationParameters->BackBufferHeight == 0))) {
      return D3DERR_INVALIDCALL;
    }

    if (backBufferFmt != D3D9Format::Unknown && !unlockedFormats) {
      if (!IsSupportedBackBufferFormat(backBufferFmt)) {
        Logger::err(str::format("D3D9DeviceEx::ResetSwapChain: Unsupported backbuffer format: ",
          EnumerateFormat(pPresentationParameters->BackBufferFormat)));
        return D3DERR_INVALIDCALL;
      }
    }

    if (m_implicitSwapchain != nullptr) {
      HRESULT hr = m_implicitSwapchain->Reset(pPresentationParameters, pFullscreenDisplayMode);
      if (FAILED(hr))
        return hr;
    }
    else {
      m_implicitSwapchain = new D3D9SwapChainEx(this, pPresentationParameters, pFullscreenDisplayMode, true);
      m_mostRecentlyUsedSwapchain = m_implicitSwapchain.ptr();
    }

    if (pPresentationParameters->EnableAutoDepthStencil) {
      D3D9_COMMON_TEXTURE_DESC desc;
      desc.Width              = pPresentationParameters->BackBufferWidth;
      desc.Height             = pPresentationParameters->BackBufferHeight;
      desc.Depth              = 1;
      desc.ArraySize          = 1;
      desc.MipLevels          = 1;
      desc.Usage              = D3DUSAGE_DEPTHSTENCIL;
      desc.Format             = EnumerateFormat(pPresentationParameters->AutoDepthStencilFormat);
      desc.Pool               = D3DPOOL_DEFAULT;
      desc.Discard            = (pPresentationParameters->Flags & D3DPRESENTFLAG_DISCARD_DEPTHSTENCIL) != 0;
      desc.MultiSample        = pPresentationParameters->MultiSampleType;
      desc.MultisampleQuality = pPresentationParameters->MultiSampleQuality;
      desc.IsBackBuffer       = FALSE;
      desc.IsAttachmentOnly   = TRUE;
      desc.IsLockable         = IsLockableDepthStencilFormat(desc.Format);

      if (FAILED(D3D9CommonTexture::NormalizeTextureProperties(this, D3DRTYPE_SURFACE, &desc)))
        return D3DERR_NOTAVAILABLE;

      m_autoDepthStencil = new D3D9Surface(this, &desc, IsExtended(), nullptr, nullptr);
      m_initializer->InitTexture(m_autoDepthStencil->GetCommonTexture());
      SetDepthStencilSurface(m_autoDepthStencil.ptr());
      m_losableResourceCounter++;
    }

    SetRenderTarget(0, m_implicitSwapchain->GetBackBuffer(0));

    // Force this if we end up binding the same RT to make scissor change go into effect.
    BindViewportAndScissor();

    return D3D_OK;
  }


  HRESULT D3D9DeviceEx::InitialReset(D3DPRESENT_PARAMETERS* pPresentationParameters, D3DDISPLAYMODEEX* pFullscreenDisplayMode) {
    ResetState(pPresentationParameters);

    HRESULT hr = ResetSwapChain(pPresentationParameters, pFullscreenDisplayMode);
    if (FAILED(hr))
      return hr;

    Flush();
    SynchronizeCsThread(DxvkCsThread::SynchronizeAll);

    return D3D_OK;
  }

  void D3D9DeviceEx::TrackBufferMappingBufferSequenceNumber(
        D3D9CommonBuffer* pResource) {
    uint64_t sequenceNumber = GetCurrentSequenceNumber();
    pResource->TrackMappingBufferSequenceNumber(sequenceNumber);
  }

  void D3D9DeviceEx::TrackTextureMappingBufferSequenceNumber(
      D3D9CommonTexture* pResource,
      UINT Subresource) {
    uint64_t sequenceNumber = GetCurrentSequenceNumber();
    pResource->TrackMappingBufferSequenceNumber(Subresource, sequenceNumber);
  }

  uint64_t D3D9DeviceEx::GetCurrentSequenceNumber() {
    // We do not flush empty chunks, so if we are tracking a resource
    // immediately after a flush, we need to use the sequence number
    // of the previously submitted chunk to prevent deadlocks.
    return m_csChunk->empty() ? m_csSeqNum : m_csSeqNum + 1;
  }


  void* D3D9DeviceEx::MapTexture(D3D9CommonTexture* pTexture, UINT Subresource) {
    // Will only be called inside the device lock
    void *ptr = pTexture->GetData(Subresource);

#ifdef D3D9_ALLOW_UNMAPPING
    if (likely(pTexture->GetMapMode() == D3D9_COMMON_TEXTURE_MAP_MODE_UNMAPPABLE)) {
      m_mappedTextures.insert(pTexture);
    }
#endif

    return ptr;
  }

  void D3D9DeviceEx::TouchMappedTexture(D3D9CommonTexture* pTexture) {
#ifdef D3D9_ALLOW_UNMAPPING
    if (pTexture->GetMapMode() != D3D9_COMMON_TEXTURE_MAP_MODE_UNMAPPABLE)
      return;

    D3D9DeviceLock lock = LockDevice();
    m_mappedTextures.touch(pTexture);
#endif
  }

  void D3D9DeviceEx::RemoveMappedTexture(D3D9CommonTexture* pTexture) {
#ifdef D3D9_ALLOW_UNMAPPING
    if (pTexture->GetMapMode() != D3D9_COMMON_TEXTURE_MAP_MODE_UNMAPPABLE)
      return;

    D3D9DeviceLock lock = LockDevice();
    m_mappedTextures.remove(pTexture);
#endif
  }

  void D3D9DeviceEx::UnmapTextures() {
    // Will only be called inside the device lock

#ifdef D3D9_ALLOW_UNMAPPING
    uint32_t mappedMemory = m_memoryAllocator.MappedMemory();
    if (likely(mappedMemory < uint32_t(m_d3d9Options.textureMemory)))
      return;

    uint32_t threshold = (m_d3d9Options.textureMemory / 4) * 3;

    auto iter = m_mappedTextures.leastRecentlyUsedIter();
    while (m_memoryAllocator.MappedMemory() >= threshold && iter != m_mappedTextures.leastRecentlyUsedEndIter()) {
      if (unlikely((*iter)->IsAnySubresourceLocked() != 0)) {
        iter++;
        continue;
      }
      (*iter)->UnmapData();

      iter = m_mappedTextures.remove(iter);
    }
#endif
  }

  ////////////////////////////////////
  // D3D9 Device Lost
  ////////////////////////////////////

  void D3D9DeviceEx::NotifyFullscreen(HWND window, bool fullscreen) {
    D3D9DeviceLock lock = LockDevice();

    if (fullscreen) {
      if (unlikely(window != m_fullscreenWindow && m_fullscreenWindow != NULL)) {
        Logger::warn("Multiple fullscreen windows detected.");
      }
      m_fullscreenWindow = window;
    } else {
      if (unlikely(m_fullscreenWindow != window)) {
        Logger::warn("Window was not fullscreen in the first place.");
      } else {
        m_fullscreenWindow = 0;
      }
    }
  }

  void D3D9DeviceEx::NotifyWindowActivated(HWND window, bool activated) {
    D3D9DeviceLock lock = LockDevice();

    if (likely(!m_d3d9Options.deviceLossOnFocusLoss || IsExtended()))
      return;

    if (activated && m_deviceLostState == D3D9DeviceLostState::Lost) {
      Logger::info("Device not reset");
      m_deviceLostState = D3D9DeviceLostState::NotReset;
    } else if (!activated && m_deviceLostState != D3D9DeviceLostState::Lost && m_fullscreenWindow == window) {
      Logger::info("Device lost");
      m_deviceLostState = D3D9DeviceLostState::Lost;
      m_fullscreenWindow = NULL;
    }
  }

  ////////////////////////////////////
  // D3D9 Device Specialization State
  ////////////////////////////////////

  void D3D9DeviceEx::UpdateAlphaTestSpec(VkCompareOp alphaOp, uint32_t precision) {
    bool dirty  = m_specInfo.set<SpecAlphaCompareOp>(uint32_t(alphaOp));
         dirty |= m_specInfo.set<SpecAlphaPrecisionBits>(precision);

    if (dirty)
      m_flags.set(D3D9DeviceFlag::DirtySpecializationEntries);
  }


  void D3D9DeviceEx::UpdateVertexBoolSpec(uint32_t value) {
    if (m_specInfo.set<SpecVertexShaderBools>(value))
      m_flags.set(D3D9DeviceFlag::DirtySpecializationEntries);
  }


  void D3D9DeviceEx::UpdatePixelBoolSpec(uint32_t value) {
    if (m_specInfo.set<SpecPixelShaderBools>(value))
      m_flags.set(D3D9DeviceFlag::DirtySpecializationEntries);
  }


  void D3D9DeviceEx::UpdatePixelShaderSamplerSpec(uint32_t types, uint32_t projections, uint32_t fetch4) {
    bool dirty  = m_specInfo.set<SpecSamplerType>(types);
         dirty |= m_specInfo.set<SpecProjectionType>(projections);
         dirty |= m_specInfo.set<SpecFetch4>(fetch4);

    if (dirty)
      m_flags.set(D3D9DeviceFlag::DirtySpecializationEntries);
  }


  void D3D9DeviceEx::UpdateCommonSamplerSpec(uint32_t nullMask, uint32_t depthMask, uint32_t drefMask) {
    bool dirty  = m_specInfo.set<SpecSamplerDepthMode>(depthMask);
         dirty |= m_specInfo.set<SpecSamplerNull>(nullMask);
         dirty |= m_specInfo.set<SpecDrefClamp>(drefMask);

    if (dirty)
      m_flags.set(D3D9DeviceFlag::DirtySpecializationEntries);
  }


  void D3D9DeviceEx::UpdatePointModeSpec(uint32_t mode) {
    if (m_specInfo.set<SpecPointMode>(mode))
      m_flags.set(D3D9DeviceFlag::DirtySpecializationEntries);
  }


  void D3D9DeviceEx::UpdateFogModeSpec(bool fogEnabled, D3DFOGMODE vertexFogMode, D3DFOGMODE pixelFogMode) {
    bool dirty  = m_specInfo.set<SpecFogEnabled>(fogEnabled);
         dirty |= m_specInfo.set<SpecVertexFogMode>(vertexFogMode);
         dirty |= m_specInfo.set<SpecPixelFogMode>(pixelFogMode);

    if (dirty)
      m_flags.set(D3D9DeviceFlag::DirtySpecializationEntries);
  }


  void D3D9DeviceEx::BindSpecConstants() {
    if (!m_flags.test(D3D9DeviceFlag::DirtySpecializationEntries))
      return;

    EmitCs([cSpecInfo = m_specInfo](DxvkContext* ctx) {
      for (size_t i = 0; i < cSpecInfo.data.size(); i++)
        ctx->setSpecConstant(VK_PIPELINE_BIND_POINT_GRAPHICS, i, cSpecInfo.data[i]);
    });

    // Write spec constants into buffer for fast-linked pipelines to use it.
    if (m_usingGraphicsPipelines) {
      // TODO: Make uploading specialization information less naive.
      auto mapPtr = m_specBuffer.AllocSlice();
      memcpy(mapPtr, m_specInfo.data.data(), D3D9SpecializationInfo::UBOSize);
    }

    m_flags.clr(D3D9DeviceFlag::DirtySpecializationEntries);
  }


  GpuFlushType D3D9DeviceEx::GetMaxFlushType() const {
    if (m_d3d9Options.reproducibleCommandStream)
      return GpuFlushType::ExplicitFlush;
    else if (m_dxvkDevice->perfHints().preferRenderPassOps)
      return GpuFlushType::ImplicitStrongHint;
    else
      return GpuFlushType::ImplicitWeakHint;
  }

}<|MERGE_RESOLUTION|>--- conflicted
+++ resolved
@@ -7834,30 +7834,16 @@
       // TODO: we can remove this section when we are done
       //       also remove these variables from D3D9FFShaderKeyVSData.contents
       for (uint32_t i = 0; i < caps::MaxTextureBlendStages; i++) {
-<<<<<<< HEAD
 //        uint32_t transformFlags = m_state.textureStages[i][DXVK_TSS_TEXTURETRANSFORMFLAGS] & ~(D3DTTFF_PROJECTED);
 //        uint32_t index          = m_state.textureStages[i][DXVK_TSS_TEXCOORDINDEX];
 //        uint32_t indexFlags     = (index & TCIMask) >> TCIOffset;
 //
 //        transformFlags &= 0b111;
 //        index          &= 0b111;
-
         key.Data.Contents.TransformFlags  |= 0; // transformFlags << (i * 3);
         key.Data.Contents.TexcoordFlags   |= 0; // indexFlags     << (i * 3);
         key.Data.Contents.TexcoordIndices |= 0; // index          << (i * 3);
-=======
-        uint32_t transformFlags = m_state.textureStages[i][DXVK_TSS_TEXTURETRANSFORMFLAGS] & ~(D3DTTFF_PROJECTED);
-        uint32_t index          = m_state.textureStages[i][DXVK_TSS_TEXCOORDINDEX];
-        uint32_t indexFlags     = (index & TCIMask) >> TCIOffset;
-
-        transformFlags &= 0b111;
-        index          &= 0b111;
-
-        key.Data.Contents.TransformFlags  |= transformFlags << (i * 3);
-        key.Data.Contents.TexcoordFlags   |= indexFlags     << (i * 3);
-        key.Data.Contents.TexcoordIndices |= index          << (i * 3);
         key.Data.Contents.Projected       |= ((m_state.textureStages[i][DXVK_TSS_TEXTURETRANSFORMFLAGS] & D3DTTFF_PROJECTED) == D3DTTFF_PROJECTED) << i;
->>>>>>> cfc726c8
       }
 
       key.Data.Contents.TexcoordDeclMask = 0; // m_state.vertexDecl != nullptr ? m_state.vertexDecl->GetTexcoordMask() : 0;
